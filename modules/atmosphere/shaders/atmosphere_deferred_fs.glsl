/*****************************************************************************************
 *                                                                                       *
 * OpenSpace                                                                             *
 *                                                                                       *
 * Copyright (c) 2014-2019                                                               *
 *                                                                                       *
 * Permission is hereby granted, free of charge, to any person obtaining a copy of this  *
 * software and associated documentation files (the "Software"), to deal in the Software *
 * without restriction, including without limitation the rights to use, copy, modify,    *
 * merge, publish, distribute, sublicense, and/or sell copies of the Software, and to    *
 * permit persons to whom the Software is furnished to do so, subject to the following   *
 * conditions:                                                                           *
 *                                                                                       *
 * The above copyright notice and this permission notice shall be included in all copies *
 * or substantial portions of the Software.                                              *
 *                                                                                       *
 * THE SOFTWARE IS PROVIDED "AS IS", WITHOUT WARRANTY OF ANY KIND, EXPRESS OR IMPLIED,   *
 * INCLUDING BUT NOT LIMITED TO THE WARRANTIES OF MERCHANTABILITY, FITNESS FOR A         *
 * PARTICULAR PURPOSE AND NONINFRINGEMENT. IN NO EVENT SHALL THE AUTHORS OR COPYRIGHT    *
 * HOLDERS BE LIABLE FOR ANY CLAIM, DAMAGES OR OTHER LIABILITY, WHETHER IN AN ACTION OF  *
 * CONTRACT, TORT OR OTHERWISE, ARISING FROM, OUT OF OR IN CONNECTION WITH THE SOFTWARE  *
 * OR THE USE OR OTHER DEALINGS IN THE SOFTWARE.                                         *
 ****************************************************************************************/

/*****************************************************************************************
 * Modified parts of the code (4D texture mechanism) from Eric Bruneton is used in the   *
 * following code.                                                                       * 
 ****************************************************************************************/

 /**
 * Precomputed Atmospheric Scattering
 * Copyright (c) 2008 INRIA
 * All rights reserved.
 *
 * Redistribution and use in source and binary forms, with or without
 * modification, are permitted provided that the following conditions
 * are met:
 * 1. Redistributions of source code must retain the above copyright
 *    notice, this list of conditions and the following disclaimer.
 * 2. Redistributions in binary form must reproduce the above copyright
 *    notice, this list of conditions and the following disclaimer in the
 *    documentation and/or other materials provided with the distribution.
 * 3. Neither the name of the copyright holders nor the names of its
 *    contributors may be used to endorse or promote products derived from
 *    this software without specific prior written permission.
 *
 * THIS SOFTWARE IS PROVIDED BY THE COPYRIGHT HOLDERS AND CONTRIBUTORS "AS IS"
 * AND ANY EXPRESS OR IMPLIED WARRANTIES, INCLUDING, BUT NOT LIMITED TO, THE
 * IMPLIED WARRANTIES OF MERCHANTABILITY AND FITNESS FOR A PARTICULAR PURPOSE
 * ARE DISCLAIMED. IN NO EVENT SHALL THE COPYRIGHT OWNER OR CONTRIBUTORS BE
 * LIABLE FOR ANY DIRECT, INDIRECT, INCIDENTAL, SPECIAL, EXEMPLARY, OR
 * CONSEQUENTIAL DAMAGES (INCLUDING, BUT NOT LIMITED TO, PROCUREMENT OF
 * SUBSTITUTE GOODS OR SERVICES; LOSS OF USE, DATA, OR PROFITS; OR BUSINESS
 * INTERRUPTION) HOWEVER CAUSED AND ON ANY THEORY OF LIABILITY, WHETHER IN
 * CONTRACT, STRICT LIABILITY, OR TORT (INCLUDING NEGLIGENCE OR OTHERWISE)
 * ARISING IN ANY WAY OUT OF THE USE OF THIS SOFTWARE, EVEN IF ADVISED OF
 * THE POSSIBILITY OF SUCH DAMAGE.
 */

#version __CONTEXT__

#include "floatoperations.glsl"

#include "atmosphere_common.glsl"

out vec4 renderTarget;
in vec3 interpolatedNDCPos;
in vec2 texCoord;

uniform int nAaSamples;
uniform int cullAtmosphere;

uniform sampler2D irradianceTexture;
uniform sampler3D inscatterTexture;
uniform sampler2D mainPositionTexture;
uniform sampler2D mainNormalTexture;
uniform sampler2D mainColorTexture;

uniform dmat4 dInverseModelTransformMatrix; 
uniform dmat4 dModelTransformMatrix;
uniform dmat4 dSGCTViewToWorldMatrix;
uniform dmat4 dSgctProjectionToModelTransformMatrix;

uniform dvec4 dCamPosObj;
uniform dvec3 sunDirectionObj;

/*******************************************************************************
 ***** ALL CALCULATIONS FOR ECLIPSE ARE IN METERS AND IN WORLD SPACE SYSTEM ****
 *******************************************************************************/
// JCC: Remove and use dictionary to 
// decides the number of shadows
const uint numberOfShadows = 1;

struct ShadowRenderingStruct {
        double xu, xp;
        double rs, rc;
        dvec3 sourceCasterVec;
        dvec3 casterPositionVec;
        bool isShadowing;
};

// Eclipse shadow data
// JCC: Remove and use dictionary to 
// decides the number of shadows
uniform ShadowRenderingStruct shadowDataArray[numberOfShadows];
uniform int shadows;
uniform bool hardShadows;

vec4 butterworthFunc(const float d, const float r, const float n) {
    return vec4(vec3(sqrt(r/(r + pow(d, 2*n)))), 1.0);    
}

vec4 calcShadow(const ShadowRenderingStruct shadowInfoArray[numberOfShadows], const dvec3 position,
                const bool ground) {
    if (shadowInfoArray[0].isShadowing) {
        dvec3 pc = shadowInfoArray[0].casterPositionVec - position;
        dvec3 sc_norm = shadowInfoArray[0].sourceCasterVec;
        dvec3 pc_proj = dot(pc, sc_norm) * sc_norm;
        dvec3 d = pc - pc_proj;
        
        float length_d = float(length(d));
        double length_pc_proj = length(pc_proj);
        
        float r_p_pi = float(shadowInfoArray[0].rc * (length_pc_proj + shadowInfoArray[0].xp) / shadowInfoArray[0].xp);
        float r_u_pi = float(shadowInfoArray[0].rc * (shadowInfoArray[0].xu - length_pc_proj) / shadowInfoArray[0].xu);
        
        if ( length_d < r_u_pi ) { // umbra            
            if (ground) {
              if (hardShadows) {
                  return vec4(0.2, 0.2, 0.2, 1.0);
              } else {
                  return butterworthFunc(length_d, r_u_pi, 4.0);
              }
            }
            else {
              if (hardShadows) {
                  return vec4(0.5, 0.5, 0.5, 1.0);
              } else {
                  return vec4(vec3(length_d/r_p_pi), 1.0);
              }
            }
        }
        else if ( length_d < r_p_pi ) {// penumbra
            if (hardShadows) {
                return vec4(0.5, 0.5, 0.5, 1.0); 
            } else {
                return vec4(vec3(length_d/r_p_pi), 1.0);
            }
        }
    }
     
    return vec4(1.0);
}

/*******************************************************************************
 ******* ALL CALCULATIONS FOR ATMOSPHERE ARE KM AND IN WORLD SPACE SYSTEM ******
 *******************************************************************************/

struct dRay {
    dvec4 origin;
    dvec4 direction;
};

/* Function to calculate the initial intersection of the eye (camera) ray
 * with the atmosphere.
 * In (all parameters in the same coordinate system and same units):
 * - planet position
 * - ray direction (normalized)
 * - eye position
 * - atmosphere radius
 * Out: true if an intersection happens, false otherwise
 * - inside: true if the ray origin is inside atmosphere, false otherwise
 * - offset: the initial intersection distance from eye position when 
 *           the eye is outside the atmosphere
 * - maxLength : the second intersection distance from eye position when the
 *               eye is outside the atmosphere or the initial (and only) 
 *               intersection of the ray with atmosphere when the eye position
 *               is inside atmosphere.
 */
bool dAtmosphereIntersection(const dvec3 planetPosition, const dRay ray, const double atmRadius,
                             out bool inside, out double offset, out double maxLength ) {
    dvec3  l  = planetPosition - ray.origin.xyz;
    double s  = dot(l, ray.direction.xyz);
    double l2 = dot(l, l);
    double r2 = atmRadius * atmRadius; // avoiding surface acne

    // Ray origin (eye position) is behind sphere
    if ((s < 0.0) && (l2 > r2)) {
        inside    = false;
        offset    = 0.0;
        maxLength = 0.0;
        return false;
    }

    double m2 = l2 - s*s;

    // Ray misses atmospere
    if (m2 > r2) {
        inside    = false;
        offset    = 0.0;
        maxLength = 0.0;
        return false;
    }

    // We already now the ray hits the atmosphere

    // If q = 0.0f, there is only one intersection
    double q = sqrt(r2 - m2);

    // If l2 < r2, the ray origin is inside the sphere
    if (l2 > r2) {
        inside    = false;
        offset    = s - q;
        maxLength = s + q;
    } else {
        inside    = true;
        offset    = 0.0;
        maxLength = s + q;
    }
    
    return true;
}

/*
 * Calculates Intersection Ray by walking through
 * all the graphic pipile transformations in the 
 * opposite direction.
 * Instead of passing through all the pipeline,
 * it starts at NDC from the interpolated
 * positions from the screen quad.
 * This method avoids matrices multiplications
 * wherever is possible.
 */
void dCalculateRayRenderableGlobe(out dRay ray, 
                                  out dvec4 planetPositionObjectCoords, 
                                  out dvec4 cameraPositionInObject) {
    dvec4 clipCoords = dvec4(interpolatedNDCPos.xy, 1.0, 1.0);

    // Clip to Object Coords
    dvec4 objectCoords = dSgctProjectionToModelTransformMatrix * clipCoords;

    objectCoords /= objectCoords.w;
    
    // Planet Position in Object Space
    // JCC: Applying the inverse of the model transformation on the object postion in World 
    // space results in imprecision. 
    planetPositionObjectCoords = dvec4(0.0, 0.0, 0.0, 1.0);

    // Camera Position in Object Space (in meters)
    cameraPositionInObject = dCamPosObj;  
    
    // ============================
    // ====== Building Ray ========
    // Ray in object space (in KM)
    ray.origin    = cameraPositionInObject * dvec4(0.001, 0.001, 0.001, 1.0);
    //ray.direction = dvec4(normalize(objectCoords.xyz - cameraPositionInObject.xyz), 0.0);
    ray.direction = dvec4(normalize((objectCoords.xyz * dvec3(0.001))- ray.origin.xyz), 0.0);
}

/* 
 * Calculates the light scattering in the view direction comming from other 
 * light rays scattered in the atmosphere.
 * Following the paper:  S[L]|x - T(x,xs) * S[L]|xs
 * The view direction here is the ray: x + tv, s is the sun direction,
 * r and mu the position and zenith cosine angle as in the paper.
 * Arguments:
 * x := camera position
 * t := ray displacement variable after calculating the intersection with the 
 * atmosphere. It is the distance from the camera to the last intersection with
 * the atmosphere. If the ray hits the ground, t is updated to the correct value
 * v := view direction (ray's direction) (normalized)
 * s := Sun direction (normalized)
 * r := out of ||x|| inside atmosphere (or top of atmosphere)
 * mu := out of cosine of the zenith view angle
 * attenuation := out of transmittance T(x,x0). This will be used later when
 * calculating the reflectance R[L].
 */
vec3 inscatterRadiance(inout vec3 x, inout float t, inout float irradianceFactor,
                       const vec3 v, const vec3 s, out float r, out float mu,
                       out vec3 attenuation, const vec3 fragPosObj, out bool groundHit,
                       const double maxLength, const double pixelDepth,
                       const vec4 spaceColor, const float sunIntensity) {

    const float INTERPOLATION_EPS = 0.004f; // precision const from Brunetton

    vec3 radiance;
    
    r  = length(x);
    mu = dot(x, v) / r;

    float mu2           = mu * mu;
    float r2            = r * r;
    float nu            = dot(v, s);
    float muSun         = dot(x, s) / r;
    float rayleighPhase = rayleighPhaseFunction(nu);
    float miePhase      = miePhaseFunction(nu);
      
    // S[L](x,s,v)
    // I.e. the next line has the scattering light for the "infinite" ray passing 
    // through the atmosphere. If this ray hits something inside the atmosphere,
    // we will subtract the attenuated scattering light from that path in the
    // current path.
    vec4 inscatterRadiance = max(texture4D(inscatterTexture, r, mu, muSun, nu), 0.0);
      
    // After removing the initial path from camera pos to top of atmosphere (for an
    // observer in the space) we test if the light ray is hitting the atmosphere
    vec3  x0     = fragPosObj;
    float r0     = length(fragPosObj);
    float invr0  = 1.0/r0;
    float muSun0 = dot(fragPosObj, s) * invr0;
    //vec3  x0     = x + float(pixelDepth) * v;      
    float mu0    = dot(x0, v) * invr0;

    if ((pixelDepth > INTERPOLATION_EPS) && (pixelDepth < maxLength)) {
        t = float(pixelDepth);  
        groundHit = true;
        
        // Transmittance from point r, direction mu, distance t
        // By Analytical calculation
        //attenuation = analyticTransmittance(r, mu, t);
        // JCC: change from analytical to LUT transmittance to avoid
        // acme on planet surface when looking from far away. (11/02/2017)
        attenuation = transmittance(r, mu, t); 
        
        // Here we use the idea of S[L](a->b) = S[L](b->a), and get the S[L](x0, v, s)
        // Then we calculate S[L] = S[L]|x - T(x, x0)*S[L]|x0        
        // The "infinite" ray hist something inside the atmosphere, so we need to remove
        // the unsused contribution to the final radiance.
        vec4 inscatterFromSurface = texture4D(inscatterTexture, r0, mu0, muSun0, nu);
        inscatterRadiance = max(inscatterRadiance - attenuation.rgbr * inscatterFromSurface, 0.0);

        // We set the irradianceFactor to 1.0 so the reflected irradiance will be considered
        // when calculating the reflected light on the ground.
        irradianceFactor = 1.0;
    } else {
        attenuation = analyticTransmittance(r, mu, t);
        //attenuation = transmittance(r, mu, t); 
        groundHit = false;
    }

    // cos(PI-thetaH) = dist/r
    // cos(thetaH) = - dist/r
    // muHorizon = -sqrt(r^2-Rg^2)/r = -sqrt(1-(Rg/r)^2)
    float muHorizon = -sqrt(1.0f - (Rg2 / r2));

    // In order to avoid imprecision problems near horizon,
    // we interpolate between two points: above and below horizon
    if (abs(mu - muHorizon) < INTERPOLATION_EPS) {
        // We want an interpolation value close to 1/2, so the
        // contribution of each radiance value is almost the same
        // or it has a heavy weight if from above or below horizon
        float interpolationValue = ((mu - muHorizon) + INTERPOLATION_EPS) / (2.0f * INTERPOLATION_EPS);

        //float t2 = t * t;
              
        // Above Horizon
        mu  = muHorizon - INTERPOLATION_EPS;
        //r0  = sqrt(r * r + t * t + 2.0f * r * t * mu);
        // From cosine law where t = distance between x and x0
        // r0^2 = r^2 + t^2 - 2 * r * t * cos(PI-theta)
        //r0  = sqrt(r2 + t2 + 2.0f * r * t * mu);
        float halfCossineLaw1 = r2 + (t * t);
        float halfCossineLaw2 = 2.0f * r * t;
        r0  = sqrt(halfCossineLaw1 + halfCossineLaw2 * mu);
        
        float invr0 = 1.0/r0;
        // From the dot product: cos(theta0) = (x0 dot v)/(||ro||*||v||)
        // mu0 = ((x + t) dot v) / r0
        // mu0 = (x dot v + t dot v) / r0
        // mu0 = (r*mu + t) / r0
        mu0 = (r * mu + t) * invr0;
        
        vec4 inScatterAboveX  = texture4D(inscatterTexture, r, mu, muSun, nu);
        vec4 inScatterAboveXs = texture4D(inscatterTexture, r0, mu0, muSun0, nu);
        // Attention for the attenuation.r value applied to the S_Mie
        vec4 inScatterAbove = max(inScatterAboveX - attenuation.rgbr * inScatterAboveXs, 0.0f);

        // Below Horizon
        mu  = muHorizon + INTERPOLATION_EPS;
        //r0  = sqrt(r2 + t2 + 2.0f * r * t * mu);
        r0  = sqrt(halfCossineLaw1 + halfCossineLaw2 * mu);
        invr0 = 1.0/r0;
        
        mu0 = (r * mu + t) * invr0;
        
        vec4 inScatterBelowX  = texture4D(inscatterTexture, r, mu, muSun, nu);
        vec4 inScatterBelowXs = texture4D(inscatterTexture, r0, mu0, muSun0, nu);
        // Attention for the attenuation.r value applied to the S_Mie
        vec4 inScatterBelow = max(inScatterBelowX - attenuation.rgbr * inScatterBelowXs, 0.0);

        // Interpolate between above and below inScattering radiance
        inscatterRadiance = mix(inScatterAbove, inScatterBelow, interpolationValue);
    }      

    // The w component of inscatterRadiance has stored the Cm,r value (Cm = Sm[L0])
    // So, we must reintroduce the Mie inscatter by the proximity rule as described in the
    // paper by Bruneton and Neyret in "Angular precision" paragraph:
      
    // Hermite interpolation between two values
    // This step is done because imprecision problems happen when the Sun is slightly below
    // the horizon. When this happens, we avoid the Mie scattering contribution.
    inscatterRadiance.w *= smoothstep(0.0f, 0.02f, muSun);
    vec3 inscatterMie    = inscatterRadiance.rgb * inscatterRadiance.a / max(inscatterRadiance.r, 1e-4) *
      (betaRayleigh.r / betaRayleigh);
      
    radiance = max(inscatterRadiance.rgb * rayleighPhase + inscatterMie * miePhase, 0.0f);    
    
    // Finally we add the Lsun (all calculations are done with no Lsun so
    // we can change it on the fly with no precomputations)
    // return radiance * sunRadiance;
    vec3 finalScatteringRadiance = radiance * sunIntensity;
    
    if (groundHit) {
        return finalScatteringRadiance;
    } else {
        //return ((r-Rg) * invRtMinusRg)*spaceColor.rgb + finalScatteringRadiance;
        return attenuation * spaceColor.rgb + finalScatteringRadiance;
        // return attenuation * spaceColor.rgb +
        // (vec3(1.0) - attenuation) * finalScatteringRadiance;
    }
    
}

/* 
 * Calculates the light reflected in the view direction comming from other 
 * light rays integrated over the hemispehre plus the direct light (L0) from Sun.
 * Following the paper: R[L]= R[L0]+R[L*] 
 * The the ray is x + tv, v the view direction, s is the sun direction,
 * r and mu the position and zenith cosine angle as in the paper.
 * As for all calculations in the atmosphere, the center of the coordinate system
 * is the planet's center of coordiante system, i.e., the planet's position is (0,0,0).
 * Arguments:
 * x := camera position
 * t := ray displacement variable. Here, differently from the inScatter light calculation,
 * the position of the camera is already offset (on top of atmosphere) or inside 
 * the atmosphere.
 * v := view direction (ray's direction) (normalized)
 * s := Sun direction (normalized)
 * r := ||x|| inside atmosphere (or top of atmosphere). r <= Rt here.
 * mu := cosine of the zenith view angle
 * attenuationXtoX0 := transmittance T(x,x0)
 */
vec3 groundColor(const vec3 x, const float t, const vec3 v, const vec3 s, const float r,
                 const float mu, const vec3 attenuationXtoX0, const vec4 groundColor, 
                 const vec3 normal, const float irradianceFactor,
                 const float waterReflectance, const float sunIntensity)
{
    vec3 reflectedRadiance = vec3(0.0f);

    // First we obtain the ray's end point on the surface
    vec3  x0                 = x + t * v;
    float r0                 = length(x0);
    // Normal of intersection point.
    // Normal must be normalized.
    vec3  n                  = normal;
    //vec4 groundReflectance = groundColor * vec4(.37);
    vec4 groundReflectance   = groundColor * 
        vec4(groundRadianceEmittion, groundRadianceEmittion, groundRadianceEmittion, 1.0f);

    // L0 is not included in the irradiance texture.
    // We first calculate the light attenuation from the top of the atmosphere
    // to x0.
    float dotNS = dot(n, s);
    float muSun = max(dotNS, 0.0f);

    // Is direct Sun light arriving at x0? If not, there is no direct light from Sun (shadowed)
    vec3  transmittanceL0     = muSun < -sqrt(1.0f - (Rg2 / (r0 * r0))) ? 
                                vec3(0.0f) : transmittanceLUT(r0, muSun);
    // E[L*] at x0
    vec3  irradianceReflected = irradiance(irradianceTexture, r0, muSun) * irradianceFactor;

    // R[L0] + R[L*]
    // vec3 groundRadiance = (dotNS < -0.2f ? groundReflectance.rgb * 15 : groundReflectance.rgb) *
    //   (muSun * transmittanceL0 + irradianceReflected) * sunIntensity / M_PI;

    vec3 groundRadiance;
    vec3 RLStar = (muSun * transmittanceL0 + irradianceReflected) * sunIntensity / M_PI;
    if (dotNS < 0.05f) {
        groundRadiance = groundReflectance.rgb * mix(30.0f, 1.0f, smoothstep(-1.0f, 0.05f, dotNS)) * RLStar;
    } else {
        groundRadiance = groundReflectance.rgb * RLStar;
    }

    // Specular reflection from sun on oceans and rivers  
    if ((waterReflectance > 0.1f) && /*(dotNS > -0.2f)*/(muSun > 0.0f)) {
        vec3  h         = normalize(s - v);
        // Fresnell Schlick's approximation
        float fresnel   = 0.02f + 0.98f * pow(1.0f - dot(-v, h), 5.0f);
        // Walter BRDF approximation
        float waterBrdf = fresnel * pow(max(dot(h, n), 0.0f), 150.0f);
        // Adding Fresnell and Water BRDFs approximation to the final surface color
        // (After adding the sunRadiance and the attenuation of the Sun through atmosphere)
        groundRadiance += waterReflectance * max(waterBrdf, 0.0f) * transmittanceL0 * sunIntensity;
    }
    //return groundRadiance;  
    // Finally, we attenuate the surface Radiance from the the point x0 to the camera location.
    reflectedRadiance = attenuationXtoX0 * groundRadiance;    
      
    // Returns reflectedRadiance = 0.0 if the ray doesn't hit the ground.
    return reflectedRadiance;  
}

/* 
 * Calculates the Sun color.
 * The the ray is x + tv, v the view direction, s is the sun direction,
 * r and mu the position and zenith cosine angle as in the paper.
 * As for all calculations in the atmosphere, the center of the coordinate system
 * is the planet's center of coordiante system, i.e., the planet's position is (0,0,0).
 * Arguments:
 * x := camera position
 * t := ray displacement variable. Here, differently from the inScatter light calculation,
 * the position of the camera is already offset (on top of atmosphere) or inside 
 * the atmosphere.
 * v := view direction (ray's direction) (normalized)
 * s := Sun direction (normalized)
 * r := ||x|| inside atmosphere (or top of atmosphere). r <= Rt here.
 * mu := cosine of the zenith view angle
 * attenuation := transmittance T(x,x0)
 */
vec3 sunColor(const vec3 x, const float t, const vec3 v, const vec3 s, const float r,
              const float mu, const float irradianceFactor) {
    vec3 transmittance  = (r <= Rt) ? ( mu < -sqrt(1.0f - Rg2/(r*r)) ? 
                          vec3(0.0f) : transmittanceLUT(r, mu)) : vec3(1.0f);  
    // JCC: Change this function to a impostor texture with gaussian decay color weighted
    // by tge sunRadiance, transmittance and irradianceColor (11/03/2017)                          
    float sunFinalColor = smoothstep(cos(M_PI / 500.0f), cos(M_PI / 900.0f), dot(v, s)) * 
                          sunRadiance * (1.0f - irradianceFactor);

    return transmittance * sunFinalColor;
}

void main() {
    if (cullAtmosphere == 0) {
        vec4 atmosphereFinalColor = vec4(0.0f);
        int nSamples = 1;
        
        // First we determine if the pixel is complex (different fragments on it)
        bool complex = false;
        vec4 oldColor, currentColor;
        vec4 colorTexture;
        
        colorTexture = texture(mainColorTexture, texCoord);        
        
        // Color from G-Buffer
        vec4 color = colorTexture;
        // Ray in object space
        dRay ray;
        dvec4 planetPositionObjectCoords = dvec4(0.0);
        dvec4 cameraPositionInObject     = dvec4(0.0);        
        
        // Get the ray from camera to atm in object space
        dCalculateRayRenderableGlobe(ray, planetPositionObjectCoords, 
                                    cameraPositionInObject);
        
        bool  insideATM    = false;
        double offset      = 0.0;   // in Km
        double maxLength   = 0.0;   // in Km  

        bool  intersectATM = false;

        intersectATM = dAtmosphereIntersection(planetPositionObjectCoords.xyz, ray,  
                                                Rt - (ATM_EPSILON * 0.001), insideATM, offset, maxLength);
            
<<<<<<< HEAD
        if ( intersectATM ) {
            // Now we check is if the atmosphere is occluded, i.e., if the distance to the pixel 
            // in the G-Buffer positions is less than the distance to the atmosphere then the atmosphere
            // is occluded
            // Fragments positions into G-Buffer are written in SGCT Eye Space (View plus Camera Rig Coords)
            // when using their positions later, one must convert them to the planet's coords
            
            // Get data from G-Buffer
            vec4 normal   = texture(mainNormalTexture, texCoord);
            // Data in the mainPositionTexture are written in view space (view plus camera rig)
            vec4 position = texture(mainPositionTexture, texCoord);

            // OS Eye to World coords                
            dvec4 positionWorldCoords = dSGCTViewToWorldMatrix * position;
=======
            // Get the ray from camera to atm in object space
            dCalculateRayRenderableGlobe(i * 3, ray, planetPositionObjectCoords, 
                                         cameraPositionInObject);
          
            bool  insideATM    = false;
            double offset      = 0.0;   // in Km
            double maxLength   = 0.0;   // in Km  

            bool  intersectATM = false;

            intersectATM = dAtmosphereIntersection(planetPositionObjectCoords.xyz, ray,  
                                                  Rt - (ATM_EPSILON * 0.001), insideATM, offset, maxLength);
               
            if ( intersectATM ) {
                // Now we check is if the atmosphere is occluded, i.e., if the distance to the pixel 
                // in the G-Buffer positions is less than the distance to the atmosphere then the atmosphere
                // is occluded
                // Fragments positions into G-Buffer are written in SGCT Eye Space (View plus Camera Rig Coords)
                // when using their positions later, one must convert them to the planet's coords
                
                // =======================
                // Get data from G-Buffer
                // =======================

                // Normal is stored in SGCT View Space and transformed to the current object space
                vec4 normalViewSpaceAndWaterReflectance = texelFetch(mainNormalTexture, fragCoords, i);
                dvec4 normalViewSpace = vec4(normalViewSpaceAndWaterReflectance.xyz, 0.0);
                dvec4 normalWorldSpace = dSGCTViewToWorldMatrix * normalViewSpace;
                vec4 normal = vec4(dInverseModelTransformMatrix * normalWorldSpace);
                normal.xyz = normalize(normal.xyz);
                normal.w = normalViewSpaceAndWaterReflectance.w;
                
                // Data in the mainPositionTexture are written in view space (view plus camera rig)
                vec4 position = texelFetch(mainPositionTexture, fragCoords, i);

                // OS Eye to World coords
                dvec4 positionWorldCoords = dSGCTViewToWorldMatrix * position;
>>>>>>> 33ce712e

            // World to Object (Normal and Position in meters)
            dvec4 positionObjectsCoords = dInverseModelTransformMatrix * positionWorldCoords;

            
            // Distance of the pixel in the gBuffer to the observer
            // JCC (12/12/2017): AMD distance function is buggy.
            //double pixelDepth = distance(cameraPositionInObject.xyz, positionObjectsCoords.xyz);
            double pixelDepth = length(cameraPositionInObject.xyz - positionObjectsCoords.xyz);
            
            // JCC (12/13/2017): Trick to remove floating error in texture.
            // We see a squared noise on planet's surface when seeing the planet
            // from far away.
            float dC = float(length(cameraPositionInObject.xyz));
            float x1 = 1e8;
            if (dC > x1) {
                pixelDepth     += 1000.0;
                float alpha     = 1000.0;
                float beta      = 1000000.0;
                float x2        = 1e9; 
                float diffGreek = beta - alpha;
                float diffDist  = x2 - x1;
                float varA      = diffGreek/diffDist;
                float varB      = (alpha - varA * x1);
                pixelDepth     += double(varA * dC + varB); 
            }

            // All calculations are done in Km:
            pixelDepth                *= 0.001;
            positionObjectsCoords.xyz *= 0.001;
            
            if (pixelDepth < offset) {
                // ATM Occluded - Something in fron of ATM.
                atmosphereFinalColor += color;
            } else {
                // Following paper nomenclature      
                double t = offset;                  
                vec3 attenuation;     

                // Moving observer from camera location to top atmosphere
                // If the observer is already inside the atm, offset = 0.0
                // and no changes at all.
                vec3  x  = vec3(ray.origin.xyz + t*ray.direction.xyz);
                float r  = 0.0f;//length(x);
                vec3  v  = vec3(ray.direction.xyz);
                float mu = 0.0f;//dot(x, v) / r;
                vec3  s  = vec3(sunDirectionObj);
                float tF = float(maxLength - t);

                // Because we may move the camera origin to the top of atmosphere 
                // we also need to adjust the pixelDepth for tdCalculateRayRenderableGlobe' offset so the
                // next comparison with the planet's ground make sense:
                pixelDepth -= offset;
                
                dvec4 onATMPos           = dModelTransformMatrix * dvec4(x * 1000.0, 1.0);
                vec4 eclipseShadowATM    = calcShadow(shadowDataArray, onATMPos.xyz, false);            
                float sunIntensityInscatter = sunRadiance * eclipseShadowATM.x;

                float irradianceFactor = 0.0;

                bool groundHit = false;
                vec3 inscatterColor = inscatterRadiance(x, tF, irradianceFactor, v,
                                                        s, r, mu, attenuation, 
                                                        vec3(positionObjectsCoords.xyz),
                                                        groundHit, maxLength, pixelDepth,
                                                        color, sunIntensityInscatter); 
                vec3 groundColorV = vec3(0.0);
                vec3 sunColorV = vec3(0.0);                                                
                if (groundHit) {
                    vec4 eclipseShadowPlanet = calcShadow(shadowDataArray, positionWorldCoords.xyz, true);
                    float sunIntensityGround = sunRadiance * eclipseShadowPlanet.x;
                    groundColorV = groundColor(x, tF, v, s, r, mu, attenuation,
                                                color, normal.xyz, irradianceFactor, 
                                                normal.a, sunIntensityGround);
                } else {
                    // In order to get better performance, we are not tracing
                    // multiple rays per pixel when the ray doesn't intersect
                    // the ground.
                    sunColorV = sunColor(x, tF, v, s, r, mu, irradianceFactor); 
                } 
                
                // Final Color of ATM plus terrain:
                vec4 finalRadiance = vec4(inscatterColor + groundColorV + sunColorV, 1.0);

                atmosphereFinalColor += finalRadiance;
            }
        } 
        else { // no intersection
            // Buffer color
            atmosphereFinalColor += color;
        }           
        

        renderTarget = atmosphereFinalColor;
    } 
    else { // culling
        vec4 bColor = texture(mainColorTexture, texCoord);
        renderTarget = bColor;
    }
}
<|MERGE_RESOLUTION|>--- conflicted
+++ resolved
@@ -561,7 +561,6 @@
         intersectATM = dAtmosphereIntersection(planetPositionObjectCoords.xyz, ray,  
                                                 Rt - (ATM_EPSILON * 0.001), insideATM, offset, maxLength);
             
-<<<<<<< HEAD
         if ( intersectATM ) {
             // Now we check is if the atmosphere is occluded, i.e., if the distance to the pixel 
             // in the G-Buffer positions is less than the distance to the atmosphere then the atmosphere
@@ -569,52 +568,23 @@
             // Fragments positions into G-Buffer are written in SGCT Eye Space (View plus Camera Rig Coords)
             // when using their positions later, one must convert them to the planet's coords
             
+            // =======================
             // Get data from G-Buffer
-            vec4 normal   = texture(mainNormalTexture, texCoord);
+            // =======================
+
+            // Normal is stored in SGCT View Space and transformed to the current object space
+            vec4 normalViewSpaceAndWaterReflectance = texture(mainNormalTexture, texCoord);
+            dvec4 normalViewSpace = vec4(normalViewSpaceAndWaterReflectance.xyz, 0.0);
+            dvec4 normalWorldSpace = dSGCTViewToWorldMatrix * normalViewSpace;
+            vec4 normal = vec4(dInverseModelTransformMatrix * normalWorldSpace);
+            normal.xyz = normalize(normal.xyz);
+            normal.w = normalViewSpaceAndWaterReflectance.w;
+
             // Data in the mainPositionTexture are written in view space (view plus camera rig)
             vec4 position = texture(mainPositionTexture, texCoord);
 
             // OS Eye to World coords                
             dvec4 positionWorldCoords = dSGCTViewToWorldMatrix * position;
-=======
-            // Get the ray from camera to atm in object space
-            dCalculateRayRenderableGlobe(i * 3, ray, planetPositionObjectCoords, 
-                                         cameraPositionInObject);
-          
-            bool  insideATM    = false;
-            double offset      = 0.0;   // in Km
-            double maxLength   = 0.0;   // in Km  
-
-            bool  intersectATM = false;
-
-            intersectATM = dAtmosphereIntersection(planetPositionObjectCoords.xyz, ray,  
-                                                  Rt - (ATM_EPSILON * 0.001), insideATM, offset, maxLength);
-               
-            if ( intersectATM ) {
-                // Now we check is if the atmosphere is occluded, i.e., if the distance to the pixel 
-                // in the G-Buffer positions is less than the distance to the atmosphere then the atmosphere
-                // is occluded
-                // Fragments positions into G-Buffer are written in SGCT Eye Space (View plus Camera Rig Coords)
-                // when using their positions later, one must convert them to the planet's coords
-                
-                // =======================
-                // Get data from G-Buffer
-                // =======================
-
-                // Normal is stored in SGCT View Space and transformed to the current object space
-                vec4 normalViewSpaceAndWaterReflectance = texelFetch(mainNormalTexture, fragCoords, i);
-                dvec4 normalViewSpace = vec4(normalViewSpaceAndWaterReflectance.xyz, 0.0);
-                dvec4 normalWorldSpace = dSGCTViewToWorldMatrix * normalViewSpace;
-                vec4 normal = vec4(dInverseModelTransformMatrix * normalWorldSpace);
-                normal.xyz = normalize(normal.xyz);
-                normal.w = normalViewSpaceAndWaterReflectance.w;
-                
-                // Data in the mainPositionTexture are written in view space (view plus camera rig)
-                vec4 position = texelFetch(mainPositionTexture, fragCoords, i);
-
-                // OS Eye to World coords
-                dvec4 positionWorldCoords = dSGCTViewToWorldMatrix * position;
->>>>>>> 33ce712e
 
             // World to Object (Normal and Position in meters)
             dvec4 positionObjectsCoords = dInverseModelTransformMatrix * positionWorldCoords;
