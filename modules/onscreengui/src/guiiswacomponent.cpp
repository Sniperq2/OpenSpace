/*****************************************************************************************
 *                                                                                       *
 * OpenSpace                                                                             *
 *                                                                                       *
 * Copyright (c) 2014-2016                                                               *
 *                                                                                       *
 * Permission is hereby granted, free of charge, to any person obtaining a copy of this  *
 * software and associated documentation files (the "Software"), to deal in the Software *
 * without restriction, including without limitation the rights to use, copy, modify,    *
 * merge, publish, distribute, sublicense, and/or sell copies of the Software, and to    *
 * permit persons to whom the Software is furnished to do so, subject to the following   *
 * conditions:                                                                           *
 *                                                                                       *
 * The above copyright notice and this permission notice shall be included in all copies *
 * or substantial portions of the Software.                                              *
 *                                                                                       *
 * THE SOFTWARE IS PROVIDED "AS IS", WITHOUT WARRANTY OF ANY KIND, EXPRESS OR IMPLIED,   *
 * INCLUDING BUT NOT LIMITED TO THE WARRANTIES OF MERCHANTABILITY, FITNESS FOR A         *
 * PARTICULAR PURPOSE AND NONINFRINGEMENT. IN NO EVENT SHALL THE AUTHORS OR COPYRIGHT    *
 * HOLDERS BE LIABLE FOR ANY CLAIM, DAMAGES OR OTHER LIABILITY, WHETHER IN AN ACTION OF  *
 * CONTRACT, TORT OR OTHERWISE, ARISING FROM, OUT OF OR IN CONNECTION WITH THE SOFTWARE  *
 * OR THE USE OR OTHER DEALINGS IN THE SOFTWARE.                                         *
 ****************************************************************************************/

#include <modules/onscreengui/include/guiiswacomponent.h>

#include <modules/iswa/util/iswamanager.h>

#include <openspace/engine/downloadmanager.h>
#include <openspace/engine/openspaceengine.h>
#include <openspace/scripting/scriptengine.h>

#include <ghoul/filesystem/filesystem>

#include <ext/json/json.hpp>

#include "imgui.h"

namespace {
    using json = nlohmann::json;
    const std::string _loggerCat = "iSWAComponent";
    const ImVec2 size = ImVec2(350, 500);
}

namespace openspace {
namespace gui {

GuiIswaComponent::GuiIswaComponent()
    : GuiPropertyComponent("iSWA")
    , _gmData(false)
    , _gmImage(false)
    , _ionData(false)
{}

void GuiIswaComponent::render() {
#ifdef OPENSPACE_MODULE_ISWA_ENABLED
    bool oldGmDataValue = _gmData;
    bool oldGmImageValue = _gmImage;
    bool oldIonDataValue = _ionData;

    ImGui::Begin("ISWA", &_isEnabled, size, 0.5f);
<<<<<<< HEAD
    // ImGui::Text("Global Magnetosphere");

#ifdef OPENSPACE_MODULE_ISWA_ENABLED
  if(ImGui::CollapsingHeader("Loaded Cdf Files")){
        ImGui::Spacing();
        ImGui::SameLine();
        auto cdfInfo = IswaManager::ref().cdfInformation();

        for(auto group : cdfInfo){
            std::string groupName = group.first;

            //if group does not exist in _cdfOptionsMap yet, create it and set selected to -1
            if(_cdfOptionsMap.find(groupName) == _cdfOptionsMap.end()){
                _cdfOptionsMap[groupName] = -1;
            }

            if(ImGui::CollapsingHeader((groupName+" Files").c_str())){
                ImGui::Spacing();

                // old selected index
                int cdfOptionValue = _cdfOptionsMap[groupName];
                auto cdfs = group.second;

                // get new selected index from radio button
                for(int i=0; i<cdfs.size(); i++){
                    ImGui::Spacing();
                    ImGui::SameLine();
                    ImGui::Spacing();
                    ImGui::SameLine();
                    ImGui::RadioButton(cdfs[i].name.c_str(), &_cdfOptionsMap[groupName], i);
                }

                //if different, add kameleon planes
                int cdfOption = _cdfOptionsMap[groupName];
                if(cdfOptionValue != cdfOption){
                   // if(cdfOptionValue >= 0){
                   //      groupName = cdfs[cdfOptionValue].group;
                   //      // std::cout << groupName << std::endl;
                   //      // OsEng.scriptEngine().queueScript("openspace.iswa.removeGroup('"+groupName+"');");
                   //  }

                    std::string path  = cdfs[cdfOption].path;
                    std::string date  = cdfs[cdfOption].date;
                    groupName = cdfs[cdfOption].group;
                    OsEng.scriptEngine().queueScript("openspace.iswa.addKameleonPlanes('"+groupName+"',"+std::to_string(cdfOption)+");");
                    OsEng.scriptEngine().queueScript("openspace.time.setTime('"+date+"');");
                    OsEng.scriptEngine().queueScript("openspace.time.setDeltaTime(0);");
                }
            }
        }
    }
#endif


    if(ImGui::CollapsingHeader("OpenSpace Cygnets")){
        ImGui::Spacing();
        ImGui::SameLine();
        ImGui::Checkbox("Global Magnetosphere From Data", &_gmdata);

        ImGui::Spacing();
        ImGui::SameLine();
        ImGui::Checkbox("Global Magnetosphere From Images", &_gmimage);

        ImGui::Spacing();
        ImGui::SameLine();
        ImGui::Checkbox("Ionosphere From Data", &_iondata);
    }

    // static const int addCygnetBufferSize = 256;
    // static char addCygnetBuffer[addCygnetBufferSize];
    // ImGui::InputText("addCynget", addCygnetBuffer, addCygnetBufferSize);

    // if(ImGui::SmallButton("Add Cygnet"))
    //     OsEng.scriptEngine().queueScript("openspace.iswa.addCygnet("+std::string(addCygnetBuffer)+");");
    //     // IswaManager::ref().setFit(std::stof(std::string(addCygnetBuffer)));

    if(_gmdata != gmdatavalue){
        if(_gmdata){
            // IswaManager::ResourceType::Text = 2
            std::string x = "openspace.iswa.addCygnet(-4, 2, 'Magnetosphere_Data');";
            std::string y = "openspace.iswa.addCygnet(-5, 2, 'Magnetosphere_Data');";
            std::string z = "openspace.iswa.addCygnet(-6, 2, 'Magnetosphere_Data');";
            OsEng.scriptEngine().queueScript(x+y+z);
            OsEng.scriptEngine().queueScript("openspace.iswa.clearGroupBuildData('Magnetosphere_Data');");
        }else{
            OsEng.scriptEngine().queueScript("openspace.iswa.removeGroup('Magnetosphere_Data');");
        }
    }

    if(_gmimage != gmimagevalue){
        if(_gmimage){
            // IswaManager::ResourceType::Texture = 0
            std::string x = "openspace.iswa.addCygnet(-4, 0, 'Magnetosphere_Image');";
            std::string y = "openspace.iswa.addCygnet(-5, 0, 'Magnetosphere_Image');";
            std::string z = "openspace.iswa.addCygnet(-6, 0, 'Magnetosphere_Image');";
            OsEng.scriptEngine().queueScript(x+y+z);
        }else{
            OsEng.scriptEngine().queueScript("openspace.iswa.removeGroup('Magnetosphere_Image');");
        }
    }

    if(_iondata != iondatavalue){
        if(_iondata){
            // IswaManager::ResourceType::Json = 1
            OsEng.scriptEngine().queueScript("openspace.iswa.addCygnet(-10, 1, 'Ionosphere');");
            OsEng.scriptEngine().queueScript("openspace.iswa.clearGroupBuildData('Ionosphere');");
        }else{
=======
    
    ImGui::Text("Global Magnetosphere");
    ImGui::Checkbox("Gm From Data", &_gmData); ImGui::SameLine();
    ImGui::Checkbox("Gm From Images", &_gmImage);

    ImGui::Text("Ionosphere");
    ImGui::Checkbox("Ion From Data", &_ionData);

    ImGui::Spacing();
    static const int addCygnetBufferSize = 256;
    static char addCygnetBuffer[addCygnetBufferSize];
    ImGui::InputText("addCynget", addCygnetBuffer, addCygnetBufferSize);

    if (ImGui::SmallButton("Add Cygnet")) {
        OsEng.scriptEngine().queueScript(
            "openspace.iswa.addCygnet(" + std::string(addCygnetBuffer) + ");"
        );
    }

    if (_gmData != oldGmDataValue) {
        if (_gmData) {
            std::string x = "openspace.iswa.addCygnet(-4, 'Data', 'GMData');";
            std::string y = "openspace.iswa.addCygnet(-5, 'Data', 'GMData');";
            std::string z = "openspace.iswa.addCygnet(-6, 'Data', 'GMData');";
            OsEng.scriptEngine().queueScript(x + y + z);
        } else {
            OsEng.scriptEngine().queueScript("openspace.iswa.removeGroup('GMData');");
        }
    }

    if (_gmImage != oldGmImageValue) {
        if (_gmImage) {
            std::string x = "openspace.iswa.addCygnet(-4, 'Texture', 'GMImage');";
            std::string y = "openspace.iswa.addCygnet(-5, 'Texture', 'GMImage');";
            std::string z = "openspace.iswa.addCygnet(-6, 'Texture', 'GMImage');";
            OsEng.scriptEngine().queueScript(x + y + z);
        } else {
            OsEng.scriptEngine().queueScript("openspace.iswa.removeGroup('GMImage');");
        }
    }

    if(_ionData != oldIonDataValue) {
        if(_ionData) {
            OsEng.scriptEngine().queueScript(
                "openspace.iswa.addCygnet(-10,'Data','Ionosphere');"
            );
        } else {
>>>>>>> 4bec28d6
            OsEng.scriptEngine().queueScript("openspace.iswa.removeGroup('Ionosphere');");
        }
    }

<<<<<<< HEAD
#ifdef OPENSPACE_MODULE_ISWA_ENABLED
    if (ImGui::CollapsingHeader("iSWA Screen Space Cygntes")) {

        auto map = IswaManager::ref().cygnetInformation();
        for(auto cygnetInfo : map){
            ImGui::Spacing();
            ImGui::SameLine();

            int id = cygnetInfo.first;
            auto info = cygnetInfo.second;

            bool selected = info->selected;
            ImGui::Checkbox(info->name.c_str(), &info->selected);
            ImGui::SameLine();

            if(ImGui::CollapsingHeader(("Description" + std::to_string(id)).c_str())){
                ImGui::TextWrapped(info->description.c_str());
                ImGui::Spacing();
            }

            if(selected != info->selected){
                if(info->selected){
                    OsEng.scriptEngine().queueScript("openspace.iswa.addScreenSpaceCygnet("
                        "{CygnetId = "+std::to_string(id)+" });");
                }else{
                    OsEng.scriptEngine().queueScript("openspace.iswa.removeScreenSpaceCygnet("+std::to_string(id)+");");

                }
            }

        }
    }
#endif


    ImGui::Spacing();
    ImGui::Spacing();
    for (const auto& p : _propertiesByOwner) {
        if (ImGui::CollapsingHeader(p.first.c_str())) {
            for (properties::Property* prop : p.second) {
                ImGui::Spacing();
                ImGui::SameLine();
                if (_boolProperties.find(prop) != _boolProperties.end()) {
                    renderBoolProperty(prop, p.first);
                    continue;
                }

                if (_intProperties.find(prop) != _intProperties.end()) {
                    renderIntProperty(prop, p.first);
                    continue;
                }

                if (_floatProperties.find(prop) != _floatProperties.end()) {
                    renderFloatProperty(prop, p.first);
                    continue;
                }

                if (_vec2Properties.find(prop) != _vec2Properties.end()) {
                    renderVec2Property(prop, p.first);
                    continue;
                }

                if (_vec3Properties.find(prop) != _vec3Properties.end()) {
                    renderVec3Property(prop, p.first);
                    continue;
                }

                if (_vec4Properties.find(prop) != _vec4Properties.end()) {
                    renderVec4Property(prop, p.first);
                    continue;
                }

                if (_optionProperties.find(prop) != _optionProperties.end()) {
                    renderOptionProperty(prop, p.first);
                    continue;
                }

                if (_triggerProperties.find(prop) != _triggerProperties.end()) {
                    renderTriggerProperty(prop, p.first);
                    continue;
                }

                if (_selectionProperties.find(prop) != _selectionProperties.end()) {
                    renderSelectionProperty(prop, p.first);
                    continue;
                }

                if (_stringProperties.find(prop) != _stringProperties.end()) {
                    renderStringProperty(prop, p.first);
                    continue;
                }
            }
        }
    }
=======
    if (ImGui::CollapsingHeader("Cdf files")) {
        const auto& cdfInfo = IswaManager::ref().cdfInformation();

        for (const auto& group : cdfInfo) {
            std::string groupName = group.first;
            if (_cdfOptionsMap.find(groupName) == _cdfOptionsMap.end()){
                _cdfOptionsMap[groupName] = -1;
            }

            if (ImGui::CollapsingHeader(groupName.c_str())) {
                int cdfOptionValue = _cdfOptionsMap[groupName];
                const auto& cdfs = group.second;

                for (int i = 0; i < cdfs.size(); ++i) {
                    ImGui::RadioButton(
                        cdfs[i].name.c_str(),
                        &_cdfOptionsMap[groupName],
                        i
                    );
                }

                int cdfOption = _cdfOptionsMap[groupName];
                if (cdfOptionValue != cdfOption) {
                   if (cdfOptionValue >= 0) {
                        groupName = cdfs[cdfOptionValue].group;
                        // std::cout << groupName << std::endl;
                        // OsEng.scriptEngine().queueScript("openspace.iswa.removeGroup('"+groupName+"');");
                    }

                    std::string path  = cdfs[cdfOption].path;
                    std::string date  = cdfs[cdfOption].date;
                    groupName = cdfs[cdfOption].group;
                    OsEng.scriptEngine().queueScript(
                        "openspace.iswa.addKameleonPlanes('" +
                        groupName +
                        "'," +
                        std::to_string(cdfOption) +
                        ");"
                    );
                    OsEng.scriptEngine().queueScript(
                        "openspace.time.setTime('" + date + "');"
                    );
                    OsEng.scriptEngine().queueScript(
                        "openspace.time.setDeltaTime(0);"
                    );
                }
            }
        }
    }

    GuiPropertyComponent::render();

    if (ImGui::CollapsingHeader("iSWA screen space cygntes")) {
        const auto& map = IswaManager::ref().cygnetInformation();
        for (const auto& cygnetInfo : map) {
            int id = cygnetInfo.first;
            auto info = cygnetInfo.second;

            bool selected = info->selected;
            ImGui::Checkbox(info->name.c_str(), &info->selected);
            ImGui::SameLine();

            if (ImGui::CollapsingHeader(("Description" + std::to_string(id)).c_str())) {
                ImGui::TextWrapped(info->description.c_str());
                ImGui::Spacing();
            }

            if (selected != info->selected) {
                if (info->selected) {
                    OsEng.scriptEngine().queueScript(
                        "openspace.iswa.addScreenSpaceCygnet("
                        "{CygnetId = " + std::to_string(id) + " });"
                    );
                } else {
                    OsEng.scriptEngine().queueScript(
                        "openspace.iswa.removeScreenSpaceCygnet(" +
                        std::to_string(id) +
                        ");"
                    );
                }
            }
        }
    }
>>>>>>> 4bec28d6
    
    ImGui::End();
#endif
}

} // namespace gui
} // namespace openspace<|MERGE_RESOLUTION|>--- conflicted
+++ resolved
@@ -59,10 +59,8 @@
     bool oldIonDataValue = _ionData;
 
     ImGui::Begin("ISWA", &_isEnabled, size, 0.5f);
-<<<<<<< HEAD
     // ImGui::Text("Global Magnetosphere");
 
-#ifdef OPENSPACE_MODULE_ISWA_ENABLED
   if(ImGui::CollapsingHeader("Loaded Cdf Files")){
         ImGui::Spacing();
         ImGui::SameLine();
@@ -111,21 +109,19 @@
             }
         }
     }
-#endif
-
 
     if(ImGui::CollapsingHeader("OpenSpace Cygnets")){
         ImGui::Spacing();
         ImGui::SameLine();
-        ImGui::Checkbox("Global Magnetosphere From Data", &_gmdata);
-
-        ImGui::Spacing();
-        ImGui::SameLine();
-        ImGui::Checkbox("Global Magnetosphere From Images", &_gmimage);
-
-        ImGui::Spacing();
-        ImGui::SameLine();
-        ImGui::Checkbox("Ionosphere From Data", &_iondata);
+        ImGui::Checkbox("Global Magnetosphere From Data", &_gmData);
+
+        ImGui::Spacing();
+        ImGui::SameLine();
+        ImGui::Checkbox("Global Magnetosphere From Images", &_gmImage);
+
+        ImGui::Spacing();
+        ImGui::SameLine();
+        ImGui::Checkbox("Ionosphere From Data", &_ionData);
     }
 
     // static const int addCygnetBufferSize = 256;
@@ -136,8 +132,8 @@
     //     OsEng.scriptEngine().queueScript("openspace.iswa.addCygnet("+std::string(addCygnetBuffer)+");");
     //     // IswaManager::ref().setFit(std::stof(std::string(addCygnetBuffer)));
 
-    if(_gmdata != gmdatavalue){
-        if(_gmdata){
+    if(_gmData != oldGmDataValue){
+        if(_gmData){
             // IswaManager::ResourceType::Text = 2
             std::string x = "openspace.iswa.addCygnet(-4, 2, 'Magnetosphere_Data');";
             std::string y = "openspace.iswa.addCygnet(-5, 2, 'Magnetosphere_Data');";
@@ -149,8 +145,8 @@
         }
     }
 
-    if(_gmimage != gmimagevalue){
-        if(_gmimage){
+    if(_gmImage != oldGmImageValue){
+        if(_gmImage){
             // IswaManager::ResourceType::Texture = 0
             std::string x = "openspace.iswa.addCygnet(-4, 0, 'Magnetosphere_Image');";
             std::string y = "openspace.iswa.addCygnet(-5, 0, 'Magnetosphere_Image');";
@@ -161,67 +157,16 @@
         }
     }
 
-    if(_iondata != iondatavalue){
-        if(_iondata){
+    if(_ionData != oldIonDataValue){
+        if(_ionData){
             // IswaManager::ResourceType::Json = 1
             OsEng.scriptEngine().queueScript("openspace.iswa.addCygnet(-10, 1, 'Ionosphere');");
             OsEng.scriptEngine().queueScript("openspace.iswa.clearGroupBuildData('Ionosphere');");
         }else{
-=======
-    
-    ImGui::Text("Global Magnetosphere");
-    ImGui::Checkbox("Gm From Data", &_gmData); ImGui::SameLine();
-    ImGui::Checkbox("Gm From Images", &_gmImage);
-
-    ImGui::Text("Ionosphere");
-    ImGui::Checkbox("Ion From Data", &_ionData);
-
-    ImGui::Spacing();
-    static const int addCygnetBufferSize = 256;
-    static char addCygnetBuffer[addCygnetBufferSize];
-    ImGui::InputText("addCynget", addCygnetBuffer, addCygnetBufferSize);
-
-    if (ImGui::SmallButton("Add Cygnet")) {
-        OsEng.scriptEngine().queueScript(
-            "openspace.iswa.addCygnet(" + std::string(addCygnetBuffer) + ");"
-        );
-    }
-
-    if (_gmData != oldGmDataValue) {
-        if (_gmData) {
-            std::string x = "openspace.iswa.addCygnet(-4, 'Data', 'GMData');";
-            std::string y = "openspace.iswa.addCygnet(-5, 'Data', 'GMData');";
-            std::string z = "openspace.iswa.addCygnet(-6, 'Data', 'GMData');";
-            OsEng.scriptEngine().queueScript(x + y + z);
-        } else {
-            OsEng.scriptEngine().queueScript("openspace.iswa.removeGroup('GMData');");
-        }
-    }
-
-    if (_gmImage != oldGmImageValue) {
-        if (_gmImage) {
-            std::string x = "openspace.iswa.addCygnet(-4, 'Texture', 'GMImage');";
-            std::string y = "openspace.iswa.addCygnet(-5, 'Texture', 'GMImage');";
-            std::string z = "openspace.iswa.addCygnet(-6, 'Texture', 'GMImage');";
-            OsEng.scriptEngine().queueScript(x + y + z);
-        } else {
-            OsEng.scriptEngine().queueScript("openspace.iswa.removeGroup('GMImage');");
-        }
-    }
-
-    if(_ionData != oldIonDataValue) {
-        if(_ionData) {
-            OsEng.scriptEngine().queueScript(
-                "openspace.iswa.addCygnet(-10,'Data','Ionosphere');"
-            );
-        } else {
->>>>>>> 4bec28d6
             OsEng.scriptEngine().queueScript("openspace.iswa.removeGroup('Ionosphere');");
         }
     }
 
-<<<<<<< HEAD
-#ifdef OPENSPACE_MODULE_ISWA_ENABLED
     if (ImGui::CollapsingHeader("iSWA Screen Space Cygntes")) {
 
         auto map = IswaManager::ref().cygnetInformation();
@@ -247,159 +192,13 @@
                         "{CygnetId = "+std::to_string(id)+" });");
                 }else{
                     OsEng.scriptEngine().queueScript("openspace.iswa.removeScreenSpaceCygnet("+std::to_string(id)+");");
-
                 }
             }
 
         }
     }
-#endif
-
-
-    ImGui::Spacing();
-    ImGui::Spacing();
-    for (const auto& p : _propertiesByOwner) {
-        if (ImGui::CollapsingHeader(p.first.c_str())) {
-            for (properties::Property* prop : p.second) {
-                ImGui::Spacing();
-                ImGui::SameLine();
-                if (_boolProperties.find(prop) != _boolProperties.end()) {
-                    renderBoolProperty(prop, p.first);
-                    continue;
-                }
-
-                if (_intProperties.find(prop) != _intProperties.end()) {
-                    renderIntProperty(prop, p.first);
-                    continue;
-                }
-
-                if (_floatProperties.find(prop) != _floatProperties.end()) {
-                    renderFloatProperty(prop, p.first);
-                    continue;
-                }
-
-                if (_vec2Properties.find(prop) != _vec2Properties.end()) {
-                    renderVec2Property(prop, p.first);
-                    continue;
-                }
-
-                if (_vec3Properties.find(prop) != _vec3Properties.end()) {
-                    renderVec3Property(prop, p.first);
-                    continue;
-                }
-
-                if (_vec4Properties.find(prop) != _vec4Properties.end()) {
-                    renderVec4Property(prop, p.first);
-                    continue;
-                }
-
-                if (_optionProperties.find(prop) != _optionProperties.end()) {
-                    renderOptionProperty(prop, p.first);
-                    continue;
-                }
-
-                if (_triggerProperties.find(prop) != _triggerProperties.end()) {
-                    renderTriggerProperty(prop, p.first);
-                    continue;
-                }
-
-                if (_selectionProperties.find(prop) != _selectionProperties.end()) {
-                    renderSelectionProperty(prop, p.first);
-                    continue;
-                }
-
-                if (_stringProperties.find(prop) != _stringProperties.end()) {
-                    renderStringProperty(prop, p.first);
-                    continue;
-                }
-            }
-        }
-    }
-=======
-    if (ImGui::CollapsingHeader("Cdf files")) {
-        const auto& cdfInfo = IswaManager::ref().cdfInformation();
-
-        for (const auto& group : cdfInfo) {
-            std::string groupName = group.first;
-            if (_cdfOptionsMap.find(groupName) == _cdfOptionsMap.end()){
-                _cdfOptionsMap[groupName] = -1;
-            }
-
-            if (ImGui::CollapsingHeader(groupName.c_str())) {
-                int cdfOptionValue = _cdfOptionsMap[groupName];
-                const auto& cdfs = group.second;
-
-                for (int i = 0; i < cdfs.size(); ++i) {
-                    ImGui::RadioButton(
-                        cdfs[i].name.c_str(),
-                        &_cdfOptionsMap[groupName],
-                        i
-                    );
-                }
-
-                int cdfOption = _cdfOptionsMap[groupName];
-                if (cdfOptionValue != cdfOption) {
-                   if (cdfOptionValue >= 0) {
-                        groupName = cdfs[cdfOptionValue].group;
-                        // std::cout << groupName << std::endl;
-                        // OsEng.scriptEngine().queueScript("openspace.iswa.removeGroup('"+groupName+"');");
-                    }
-
-                    std::string path  = cdfs[cdfOption].path;
-                    std::string date  = cdfs[cdfOption].date;
-                    groupName = cdfs[cdfOption].group;
-                    OsEng.scriptEngine().queueScript(
-                        "openspace.iswa.addKameleonPlanes('" +
-                        groupName +
-                        "'," +
-                        std::to_string(cdfOption) +
-                        ");"
-                    );
-                    OsEng.scriptEngine().queueScript(
-                        "openspace.time.setTime('" + date + "');"
-                    );
-                    OsEng.scriptEngine().queueScript(
-                        "openspace.time.setDeltaTime(0);"
-                    );
-                }
-            }
-        }
-    }
 
     GuiPropertyComponent::render();
-
-    if (ImGui::CollapsingHeader("iSWA screen space cygntes")) {
-        const auto& map = IswaManager::ref().cygnetInformation();
-        for (const auto& cygnetInfo : map) {
-            int id = cygnetInfo.first;
-            auto info = cygnetInfo.second;
-
-            bool selected = info->selected;
-            ImGui::Checkbox(info->name.c_str(), &info->selected);
-            ImGui::SameLine();
-
-            if (ImGui::CollapsingHeader(("Description" + std::to_string(id)).c_str())) {
-                ImGui::TextWrapped(info->description.c_str());
-                ImGui::Spacing();
-            }
-
-            if (selected != info->selected) {
-                if (info->selected) {
-                    OsEng.scriptEngine().queueScript(
-                        "openspace.iswa.addScreenSpaceCygnet("
-                        "{CygnetId = " + std::to_string(id) + " });"
-                    );
-                } else {
-                    OsEng.scriptEngine().queueScript(
-                        "openspace.iswa.removeScreenSpaceCygnet(" +
-                        std::to_string(id) +
-                        ");"
-                    );
-                }
-            }
-        }
-    }
->>>>>>> 4bec28d6
     
     ImGui::End();
 #endif
