/*****************************************************************************************
 *                                                                                       *
 * OpenSpace                                                                             *
 *                                                                                       *
 * Copyright (c) 2014-2016                                                               *
 *                                                                                       *
 * Permission is hereby granted, free of charge, to any person obtaining a copy of this  *
 * software and associated documentation files (the "Software"), to deal in the Software *
 * without restriction, including without limitation the rights to use, copy, modify,    *
 * merge, publish, distribute, sublicense, and/or sell copies of the Software, and to    *
 * permit persons to whom the Software is furnished to do so, subject to the following   *
 * conditions:                                                                           *
 *                                                                                       *
 * The above copyright notice and this permission notice shall be included in all copies *
 * or substantial portions of the Software.                                              *
 *                                                                                       *
 * THE SOFTWARE IS PROVIDED "AS IS", WITHOUT WARRANTY OF ANY KIND, EXPRESS OR IMPLIED,   *
 * INCLUDING BUT NOT LIMITED TO THE WARRANTIES OF MERCHANTABILITY, FITNESS FOR A         *
 * PARTICULAR PURPOSE AND NONINFRINGEMENT. IN NO EVENT SHALL THE AUTHORS OR COPYRIGHT    *
 * HOLDERS BE LIABLE FOR ANY CLAIM, DAMAGES OR OTHER LIABILITY, WHETHER IN AN ACTION OF  *
 * CONTRACT, TORT OR OTHERWISE, ARISING FROM, OUT OF OR IN CONNECTION WITH THE SOFTWARE  *
 * OR THE USE OR OTHER DEALINGS IN THE SOFTWARE.                                         *
 ****************************************************************************************/

#include <modules/base/rendering/screenspaceimage.h>

#include <openspace/engine/openspaceengine.h>
#include <openspace/engine/wrapper/windowwrapper.h>
#include <openspace/rendering/renderengine.h>

#include <ghoul/io/texture/texturereader.h>
#include <ghoul/filesystem/filesystem>

namespace {
    const std::string _loggerCat = "ScreenSpaceImage";

    const std::string KeyName = "Name";
    const std::string KeyTexturePath = "TexturePath";
    const std::string KeyUrl = "URL";
}

namespace openspace {

ScreenSpaceImage::ScreenSpaceImage(const ghoul::Dictionary& dictionary)
    : ScreenSpaceRenderable(dictionary)
    , _texturePath("texturePath", "Texture path", "")
    , _downloadImage(false)
    , _textureDirty(false)
{
    std::string name;
    if (dictionary.getValue(KeyName, name)) {
        setName(name);
    } else {
        static int id = 0;
        setName("ScreenSpaceImage " + std::to_string(id));
        ++id;
    }

    addProperty(_texturePath);

    std::string texturePath;
    if (dictionary.getValue(KeyTexturePath, texturePath)) {
        _texturePath = texturePath;
        _texturePath.onChange([this](){ loadTexture(); });
    }

    if (dictionary.getValue(KeyUrl, _url)) {
        _downloadImage = true;
    }
}

ScreenSpaceImage::~ScreenSpaceImage() {}

bool ScreenSpaceImage::initialize() {
    _originalViewportSize = OsEng.windowWrapper().currentWindowResolution();

    createPlane();
    createShaders();
    updateTexture();

    return isReady();
}

bool ScreenSpaceImage::deinitialize() {

    glDeleteVertexArrays(1, &_quad);
    _quad = 0;

    glDeleteBuffers(1, &_vertexPositionBuffer);
    _vertexPositionBuffer = 0;

    _texturePath = "";
    _texture = nullptr;

    if (_shader) {
        OsEng.renderEngine().removeRenderProgram(_shader);
        _shader = nullptr;
    }

    return true;
}

void ScreenSpaceImage::render() {
    draw(rotationMatrix() * translationMatrix() * scaleMatrix());
}

void ScreenSpaceImage::update() {
<<<<<<< HEAD
    if (!_downloadImage) {
        if (_futureImage.valid() && DownloadManager::futureReady(_futureImage))
            _textureDirty = true;
    }
    if (_textureDirty) {
=======
    bool download = _downloadImage ? (_futureImage.valid() && DownloadManager::futureReady(_futureImage)) : true;
    if (download) {
>>>>>>> 2434972c
        loadTexture();
        _textureDirty = false;
    }
}

bool ScreenSpaceImage::isReady() const {
    return _shader && _texture;
}

void ScreenSpaceImage::loadTexture() {
    std::unique_ptr<ghoul::opengl::Texture> texture = nullptr;
    if (!_downloadImage)
        texture = std::move(loadFromDisk());
    else
        texture = std::move(loadFromMemory());

    if (texture) {
        LDEBUG("Loaded texture for '" << name() << "'");
        texture->uploadTexture();

        // Textures of planets looks much smoother with AnisotropicMipMap rather than linear
        texture->setFilter(ghoul::opengl::Texture::FilterMode::Linear);

        _texture = std::move(texture);
    }
}

void ScreenSpaceImage::updateTexture() {
    if (!_downloadImage) {
        _textureDirty = true;
    } else {
        if (_futureImage.valid())
            return;

        std::future<DownloadManager::MemoryFile> future = downloadImageToMemory(_url);
        if (future.valid()) {
            _futureImage = std::move(future);
        }
    }
}

 std::unique_ptr<ghoul::opengl::Texture> ScreenSpaceImage::loadFromDisk() {
    if (_texturePath.value() != "")
        return (ghoul::io::TextureReader::ref().loadTexture(absPath(_texturePath.value())));
    return nullptr;
 }

 std::unique_ptr<ghoul::opengl::Texture> ScreenSpaceImage::loadFromMemory() {
    if (_futureImage.valid() && DownloadManager::futureReady(_futureImage)) {
        DownloadManager::MemoryFile imageFile = _futureImage.get();

        if (imageFile.corrupted)
            return nullptr;

        return (ghoul::io::TextureReader::ref().loadTexture(
            reinterpret_cast<void*>(imageFile.buffer), 
            imageFile.size, 
            imageFile.format)
        );

    }
 }

std::future<DownloadManager::MemoryFile> ScreenSpaceImage::downloadImageToMemory(
    std::string url)
{
    return std::move(OsEng.downloadManager().fetchFile(
        url,
        [url](const DownloadManager::MemoryFile& file) {
            LDEBUG("Download to memory finished for screen space image");
        },
        [url](const std::string& err) {
            LDEBUG("Download to memory failer for screen space image: " +err);
        }
    ));
}

} // namespace openspace<|MERGE_RESOLUTION|>--- conflicted
+++ resolved
@@ -105,16 +105,8 @@
 }
 
 void ScreenSpaceImage::update() {
-<<<<<<< HEAD
-    if (!_downloadImage) {
-        if (_futureImage.valid() && DownloadManager::futureReady(_futureImage))
-            _textureDirty = true;
-    }
-    if (_textureDirty) {
-=======
     bool download = _downloadImage ? (_futureImage.valid() && DownloadManager::futureReady(_futureImage)) : true;
     if (download) {
->>>>>>> 2434972c
         loadTexture();
         _textureDirty = false;
     }
