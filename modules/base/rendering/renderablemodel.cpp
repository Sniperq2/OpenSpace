/*****************************************************************************************
 *                                                                                       *
 * OpenSpace                                                                             *
 *                                                                                       *
 * Copyright (c) 2014-2021                                                               *
 *                                                                                       *
 * Permission is hereby granted, free of charge, to any person obtaining a copy of this  *
 * software and associated documentation files (the "Software"), to deal in the Software *
 * without restriction, including without limitation the rights to use, copy, modify,    *
 * merge, publish, distribute, sublicense, and/or sell copies of the Software, and to    *
 * permit persons to whom the Software is furnished to do so, subject to the following   *
 * conditions:                                                                           *
 *                                                                                       *
 * The above copyright notice and this permission notice shall be included in all copies *
 * or substantial portions of the Software.                                              *
 *                                                                                       *
 * THE SOFTWARE IS PROVIDED "AS IS", WITHOUT WARRANTY OF ANY KIND, EXPRESS OR IMPLIED,   *
 * INCLUDING BUT NOT LIMITED TO THE WARRANTIES OF MERCHANTABILITY, FITNESS FOR A         *
 * PARTICULAR PURPOSE AND NONINFRINGEMENT. IN NO EVENT SHALL THE AUTHORS OR COPYRIGHT    *
 * HOLDERS BE LIABLE FOR ANY CLAIM, DAMAGES OR OTHER LIABILITY, WHETHER IN AN ACTION OF  *
 * CONTRACT, TORT OR OTHERWISE, ARISING FROM, OUT OF OR IN CONNECTION WITH THE SOFTWARE  *
 * OR THE USE OR OTHER DEALINGS IN THE SOFTWARE.                                         *
 ****************************************************************************************/

#include <modules/base/rendering/renderablemodel.h>

#include <modules/base/basemodule.h>
#include <openspace/documentation/documentation.h>
#include <openspace/documentation/verifier.h>
#include <openspace/engine/globals.h>
#include <openspace/rendering/renderengine.h>
#include <openspace/util/time.h>
#include <openspace/util/updatestructures.h>
#include <openspace/scene/scene.h>
#include <openspace/scene/lightsource.h>
<<<<<<< HEAD

#include <ghoul/io/model/modelgeometry.h>
=======
>>>>>>> 29fe22b9
#include <ghoul/filesystem/filesystem.h>
#include <ghoul/logging/logmanager.h>
#include <ghoul/misc/invariants.h>
#include <ghoul/misc/profiling.h>
#include <ghoul/opengl/openglstatecache.h>
#include <ghoul/opengl/programobject.h>
#include <ghoul/opengl/textureunit.h>

namespace {
    constexpr const char* ProgramName = "ModelProgram";
    constexpr const char* KeyGeomModelFile = "GeometryFile";
    constexpr const char* KeyForceRenderInvisible = "ForceRenderInvisible";

    constexpr const int DefaultBlending = 0;
    constexpr const int AdditiveBlending = 1;
    constexpr const int PointsAndLinesBlending = 2;
    constexpr const int PolygonBlending = 3;
    constexpr const int ColorAddingBlending = 4;

    std::map<std::string, int> BlendingMapping = {
        { "Default", DefaultBlending },
        { "Additive", AdditiveBlending },
        { "Points and Lines", PointsAndLinesBlending },
        { "Polygon", PolygonBlending },
        { "Color Adding", ColorAddingBlending }
    };

    constexpr const std::array<const char*, 13> UniformNames = {
        "opacity", "nLightSources", "lightDirectionsViewSpace", "lightIntensities",
        "modelViewTransform", "normalTransform", "projectionTransform",
        "performShading", "texture1", "ambientIntensity", "diffuseIntensity",
        "specularIntensity", "opacityBlending"
    };

    constexpr openspace::properties::Property::PropertyInfo AmbientIntensityInfo = {
        "AmbientIntensity",
        "Ambient Intensity",
        "A multiplier for ambient lighting."
    };

    constexpr openspace::properties::Property::PropertyInfo DiffuseIntensityInfo = {
        "DiffuseIntensity",
        "Diffuse Intensity",
        "A multiplier for diffuse lighting."
    };

    constexpr openspace::properties::Property::PropertyInfo SpecularIntensityInfo = {
        "SpecularIntensity",
        "Specular Intensity",
        "A multiplier for specular lighting."
    };

    constexpr openspace::properties::Property::PropertyInfo ShadingInfo = {
        "PerformShading",
        "Perform Shading",
        "This value determines whether this model should be shaded by using the position "
        "of the Sun."
    };

    constexpr openspace::properties::Property::PropertyInfo DisableFaceCullingInfo = {
        "DisableFaceCulling",
        "Disable Face Culling",
        "Disable OpenGL automatic face culling optimization."
    };

    constexpr openspace::properties::Property::PropertyInfo ModelTransformInfo = {
        "ModelTransform",
        "Model Transform",
        "This value specifies the model transform that is applied to the model before "
        "all other transformations are applied."
    };

    constexpr openspace::properties::Property::PropertyInfo RotationVecInfo = {
        "RotationVector",
        "Rotation Vector",
        "Rotation Vector using degrees"
    };

    constexpr openspace::properties::Property::PropertyInfo LightSourcesInfo = {
        "LightSources",
        "Light Sources",
        "A list of light sources that this model should accept light from."
    };

    constexpr openspace::properties::Property::PropertyInfo DisableDepthTestInfo = {
        "DisableDepthTest",
        "Disable Depth Test",
        "Disable Depth Testing for the Model."
    };

    constexpr openspace::properties::Property::PropertyInfo BlendingOptionInfo = {
        "BledingOption",
        "Blending Options",
        "Debug option for blending colors."
    };

    constexpr openspace::properties::Property::PropertyInfo EnableOpacityBlendingInfo = {
        "EnableOpacityBlending",
        "Enable Opacity Blending",
        "Enable Opacity Blending."
    };
} // namespace

namespace openspace {

documentation::Documentation RenderableModel::Documentation() {
    using namespace documentation;
    return {
        "RenderableModel",
        "base_renderable_model",
        {
            {
                KeyGeomModelFile,
                new OrVerifier({ new StringVerifier, new StringListVerifier }),
                Optional::No,
                "The file or files that should be loaded in this RenderableModel. The file can "
                "contain filesystem tokens or can be specified relatively to the "
                "location of the .mod file. "
                "This specifies the model that is rendered by the Renderable."
            },
            {
                KeyForceRenderInvisible,
                new BoolVerifier,
                Optional::Yes,
                "Set if invisible parts (parts with no textures or materials) of the model "
                "should be forced to render or not."
            },
            {
                AmbientIntensityInfo.identifier,
                new DoubleVerifier,
                Optional::Yes,
                AmbientIntensityInfo.description
            },
            {
                DiffuseIntensityInfo.identifier,
                new DoubleVerifier,
                Optional::Yes,
                DiffuseIntensityInfo.description
            },
            {
                SpecularIntensityInfo.identifier,
                new DoubleVerifier,
                Optional::Yes,
                SpecularIntensityInfo.description
            },
            {
                ShadingInfo.identifier,
                new BoolVerifier,
                Optional::Yes,
                ShadingInfo.description
            },
            {
                DisableFaceCullingInfo.identifier,
                new BoolVerifier,
                Optional::Yes,
                DisableFaceCullingInfo.description
            },
            {
                ModelTransformInfo.identifier,
                new DoubleMatrix3Verifier,
                Optional::Yes,
                ModelTransformInfo.description
            },
           {
                RotationVecInfo.identifier,
                new DoubleVector3Verifier,
                Optional::Yes,
                RotationVecInfo.description
            },
            {
                LightSourcesInfo.identifier,
                new TableVerifier({
                    {
                        "*",
                        new ReferencingVerifier("core_light_source"),
                        Optional::Yes
                    }
                }),
                Optional::Yes,
                LightSourcesInfo.description
            },
            {
                DisableDepthTestInfo.identifier,
                new BoolVerifier,
                Optional::Yes,
                DisableDepthTestInfo.description
            },
            {
                BlendingOptionInfo.identifier,
                new StringVerifier,
                Optional::Yes,
                BlendingOptionInfo.description
            },
            {
                EnableOpacityBlendingInfo.identifier,
                new BoolVerifier,
                Optional::Yes,
                EnableOpacityBlendingInfo.description
            },
        }
    };
}

RenderableModel::RenderableModel(const ghoul::Dictionary& dictionary)
    : Renderable(dictionary)
    , _ambientIntensity(AmbientIntensityInfo, 0.2f, 0.f, 1.f)
    , _diffuseIntensity(DiffuseIntensityInfo, 1.f, 0.f, 1.f)
    , _specularIntensity(SpecularIntensityInfo, 1.f, 0.f, 1.f)
    , _performShading(ShadingInfo, true)
    , _disableFaceCulling(DisableFaceCullingInfo, false)
    , _modelTransform(
        ModelTransformInfo,
        glm::dmat3(1.0),
        glm::dmat3(-1.0),
        glm::dmat3(1.0)
    )
    , _rotationVec(RotationVecInfo, glm::dvec3(0.0), glm::dvec3(0.0), glm::dvec3(360.0))
    , _enableOpacityBlending(EnableOpacityBlendingInfo, false)
    , _disableDepthTest(DisableDepthTestInfo, false)
    , _blendingFuncOption(
        BlendingOptionInfo,
        properties::OptionProperty::DisplayType::Dropdown
    )
    , _lightSourcePropertyOwner({ "LightSources", "Light Sources" })
{
    documentation::testSpecificationAndThrow(
        Documentation(),
        dictionary,
        "RenderableModel"
    );

    addProperty(_opacity);
    registerUpdateRenderBinFromOpacity();

    if (dictionary.hasKey(KeyForceRenderInvisible)) {
        _forceRenderInvisible = dictionary.value<bool>(KeyForceRenderInvisible);

        if (!_forceRenderInvisible) {
            // Asset file have specifically said to not render invisible parts,
            // do not notify in the log if invisible parts are detected and dropped
            _notifyInvisibleDropped = false;
        }
    }

    if (dictionary.hasKey(KeyGeomModelFile)) {
        std::string file;

        if (dictionary.hasKeyAndValue<std::string>(KeyGeomModelFile)) {
            // Handle single file
            file = absPath(dictionary.value<std::string>(KeyGeomModelFile));
            _geometry = ghoul::io::ModelReader::ref().loadModel(
                file,
                _forceRenderInvisible,
                _notifyInvisibleDropped
            );
        }
        else if (dictionary.hasKeyAndValue<ghoul::Dictionary>(KeyGeomModelFile)) {
            ghoul::Dictionary fileDictionary = dictionary.value<ghoul::Dictionary>(
                KeyGeomModelFile
            );
            std::vector<std::unique_ptr<ghoul::modelgeometry::ModelGeometry>> geometries;

            for (std::string k : fileDictionary.keys()) {
                // Handle each file
                file = absPath(fileDictionary.value<std::string>(k));
                geometries.push_back(ghoul::io::ModelReader::ref().loadModel(
                    file,
                    _forceRenderInvisible,
                    _notifyInvisibleDropped
                ));
            }

            if (geometries.size() > 0) {
                ghoul::modelgeometry::ModelGeometry combinedGeometry =
                std::move(*geometries[0].release());

                 // Combine all models into one ModelGeometry
                 for (unsigned int i = 1; i < geometries.size(); ++i) {
                    for (unsigned int m = 0; m < geometries[i]->meshes().size(); ++m) {
                        combinedGeometry.meshes().push_back(
                            std::move(geometries[i]->meshes()[m])
                        );
                    }

                    for (unsigned int t = 0; t < geometries[i]->textureStorage().size(); ++t) {
                        combinedGeometry.textureStorage().push_back(
                            std::move(geometries[i]->textureStorage()[t])
                        );
                    }
                }
                _geometry = std::make_unique<ghoul::modelgeometry::ModelGeometry>(
                    std::move(combinedGeometry)
                );
                _geometry->calculateBoundingRadius();
            }
        }
    }

    if (dictionary.hasKey(ModelTransformInfo.identifier)) {
        _modelTransform = dictionary.value<glm::dmat3>(ModelTransformInfo.identifier);
    }

    if (dictionary.hasKey(AmbientIntensityInfo.identifier)) {
        _ambientIntensity = dictionary.value<double>(AmbientIntensityInfo.identifier);
    }
    if (dictionary.hasKey(DiffuseIntensityInfo.identifier)) {
        _diffuseIntensity = dictionary.value<double>(DiffuseIntensityInfo.identifier);
    }
    if (dictionary.hasKey(SpecularIntensityInfo.identifier)) {
        _specularIntensity = dictionary.value<double>(SpecularIntensityInfo.identifier);
    }

    if (dictionary.hasKey(ShadingInfo.identifier)) {
        _performShading = dictionary.value<bool>(ShadingInfo.identifier);
    }

    if (dictionary.hasKey(DisableDepthTestInfo.identifier)) {
        _disableDepthTest = dictionary.value<bool>(DisableDepthTestInfo.identifier);
    }

    if (dictionary.hasKey(DisableFaceCullingInfo.identifier)) {
        _disableFaceCulling = dictionary.value<bool>(DisableFaceCullingInfo.identifier);
    }

    if (dictionary.hasKey(LightSourcesInfo.identifier)) {
        const ghoul::Dictionary& lsDictionary =
            dictionary.value<ghoul::Dictionary>(LightSourcesInfo.identifier);

        for (std::string_view k : lsDictionary.keys()) {
            std::unique_ptr<LightSource> lightSource = LightSource::createFromDictionary(
                lsDictionary.value<ghoul::Dictionary>(k)
            );
            _lightSourcePropertyOwner.addPropertySubOwner(lightSource.get());
            _lightSources.push_back(std::move(lightSource));
        }
    }

    addPropertySubOwner(_lightSourcePropertyOwner);
    addProperty(_ambientIntensity);
    addProperty(_diffuseIntensity);
    addProperty(_specularIntensity);
    addProperty(_performShading);
    addProperty(_disableFaceCulling);
    addProperty(_disableDepthTest);
    addProperty(_modelTransform);
    addProperty(_rotationVec);

    _rotationVec.onChange([this]() {
        _modelTransform = glm::mat4_cast(glm::quat(glm::radians(_rotationVec.value())));
    });


    if (dictionary.hasKey(RotationVecInfo.identifier)) {
        _rotationVec = dictionary.value<glm::dvec3>(RotationVecInfo.identifier);
    }

    _blendingFuncOption.addOption(DefaultBlending, "Default");
    _blendingFuncOption.addOption(AdditiveBlending, "Additive");
    _blendingFuncOption.addOption(PointsAndLinesBlending, "Points and Lines");
    _blendingFuncOption.addOption(PolygonBlending, "Polygon");
    _blendingFuncOption.addOption(ColorAddingBlending, "Color Adding");

    addProperty(_blendingFuncOption);

    if (dictionary.hasKey(BlendingOptionInfo.identifier)) {
        const std::string blendingOpt = dictionary.value<std::string>(
            BlendingOptionInfo.identifier
        );
        _blendingFuncOption.set(BlendingMapping[blendingOpt]);
    }

    if (dictionary.hasKey(DisableDepthTestInfo.identifier)) {
        _enableOpacityBlending = dictionary.value<bool>(
            EnableOpacityBlendingInfo.identifier
        );
    }

    addProperty(_enableOpacityBlending);
}

bool RenderableModel::isReady() const {
    return _program;
}

void RenderableModel::initialize() {
    ZoneScoped

    for (const std::unique_ptr<LightSource>& ls : _lightSources) {
        ls->initialize();
    }
}

void RenderableModel::initializeGL() {
    ZoneScoped

    _program = BaseModule::ProgramObjectManager.request(
        ProgramName,
        []() -> std::unique_ptr<ghoul::opengl::ProgramObject> {
            return global::renderEngine->buildRenderProgram(
                ProgramName,
                absPath("${MODULE_BASE}/shaders/model_vs.glsl"),
                absPath("${MODULE_BASE}/shaders/model_fs.glsl")
            );
        }
    );

    ghoul::opengl::updateUniformLocations(*_program, _uniformCache, UniformNames);

    float maximumDistanceSquared = 0;
    _geometry->initialize(maximumDistanceSquared);
    setBoundingSphere(glm::sqrt(maximumDistanceSquared));
}

void RenderableModel::deinitializeGL() {
    _geometry->deinitialize();
    _geometry.reset();

    BaseModule::ProgramObjectManager.release(
        ProgramName,
        [](ghoul::opengl::ProgramObject* p) {
            global::renderEngine->removeRenderProgram(p);
        }
    );
    _program = nullptr;
}

void RenderableModel::render(const RenderData& data, RendererTasks&) {
    _program->activate();

    _program->setUniform(_uniformCache.opacity, _opacity);

    // Model transform and view transform needs to be in double precision
    const glm::dmat4 modelTransform =
        glm::translate(glm::dmat4(1.0), data.modelTransform.translation) * // Translation
        glm::dmat4(data.modelTransform.rotation) *  // Spice rotation
        glm::scale(
            glm::dmat4(_modelTransform.value()), glm::dvec3(data.modelTransform.scale)
        );
    const glm::dmat4 modelViewTransform = data.camera.combinedViewMatrix() *
                                          modelTransform;

    int nLightSources = 0;
    _lightIntensitiesBuffer.resize(_lightSources.size());
    _lightDirectionsViewSpaceBuffer.resize(_lightSources.size());
    for (const std::unique_ptr<LightSource>& lightSource : _lightSources) {
        if (!lightSource->isEnabled()) {
            continue;
        }
        _lightIntensitiesBuffer[nLightSources] = lightSource->intensity();
        _lightDirectionsViewSpaceBuffer[nLightSources] =
            lightSource->directionViewSpace(data);

        ++nLightSources;
    }

    _program->setUniform(
        _uniformCache.nLightSources,
        nLightSources
    );
    _program->setUniform(
        _uniformCache.lightIntensities,
        _lightIntensitiesBuffer.data(),
        nLightSources
    );
    _program->setUniform(
        _uniformCache.lightDirectionsViewSpace,
        _lightDirectionsViewSpaceBuffer.data(),
        nLightSources
    );
    _program->setUniform(
        _uniformCache.modelViewTransform,
        glm::mat4(modelViewTransform)
    );

    glm::dmat4 normalTransform = glm::transpose(glm::inverse(modelViewTransform));

    _program->setUniform(
        _uniformCache.normalTransform,
        glm::mat4(normalTransform)
    );

    _program->setUniform(
        _uniformCache.projectionTransform,
        data.camera.projectionMatrix()
    );
    _program->setUniform(_uniformCache.ambientIntensity, _ambientIntensity);
    _program->setUniform(_uniformCache.diffuseIntensity, _diffuseIntensity);
    _program->setUniform(_uniformCache.specularIntensity, _specularIntensity);
    _program->setUniform(_uniformCache.performShading, _performShading);
    _program->setUniform(_uniformCache.opacityBlending, _enableOpacityBlending);

    if (_disableFaceCulling) {
        glDisable(GL_CULL_FACE);
    }

    glEnablei(GL_BLEND, 0);
    switch (_blendingFuncOption) {
        case DefaultBlending:
            glBlendFunc(GL_SRC_ALPHA, GL_ONE_MINUS_SRC_ALPHA);
            break;
        case AdditiveBlending:
            glBlendFunc(GL_ONE, GL_ONE);
            break;
        case PointsAndLinesBlending:
            glBlendFunc(GL_SRC_ALPHA, GL_ONE_MINUS_SRC_ALPHA);
            break;
        case PolygonBlending:
            glBlendFunc(GL_SRC_ALPHA_SATURATE, GL_ONE);
            break;
        case ColorAddingBlending:
            glBlendFunc(GL_SRC_COLOR, GL_DST_COLOR);
            break;
    };

    if (_disableDepthTest) {
        glDisable(GL_DEPTH_TEST);
    }

    ghoul::opengl::TextureUnit unit;
    unit.activate();
    _program->setUniform(_uniformCache.texture, unit);
    _geometry->setUniforms(*_program);
    _geometry->render(*_program);
    if (_disableFaceCulling) {
        glEnable(GL_CULL_FACE);
    }

    global::renderEngine->openglStateCache().resetBlendState();

    if (_disableDepthTest) {
        glEnable(GL_DEPTH_TEST);
    }

    _program->deactivate();
}

void RenderableModel::update(const UpdateData&) {
    if (_program->isDirty()) {
        _program->rebuildFromFile();
        ghoul::opengl::updateUniformLocations(*_program, _uniformCache, UniformNames);
    }
}

}  // namespace openspace<|MERGE_RESOLUTION|>--- conflicted
+++ resolved
@@ -33,11 +33,7 @@
 #include <openspace/util/updatestructures.h>
 #include <openspace/scene/scene.h>
 #include <openspace/scene/lightsource.h>
-<<<<<<< HEAD
-
 #include <ghoul/io/model/modelgeometry.h>
-=======
->>>>>>> 29fe22b9
 #include <ghoul/filesystem/filesystem.h>
 #include <ghoul/logging/logmanager.h>
 #include <ghoul/misc/invariants.h>
@@ -285,7 +281,7 @@
     if (dictionary.hasKey(KeyGeomModelFile)) {
         std::string file;
 
-        if (dictionary.hasKeyAndValue<std::string>(KeyGeomModelFile)) {
+        if (dictionary.hasValue<std::string>(KeyGeomModelFile)) {
             // Handle single file
             file = absPath(dictionary.value<std::string>(KeyGeomModelFile));
             _geometry = ghoul::io::ModelReader::ref().loadModel(
@@ -294,13 +290,13 @@
                 _notifyInvisibleDropped
             );
         }
-        else if (dictionary.hasKeyAndValue<ghoul::Dictionary>(KeyGeomModelFile)) {
+        else if (dictionary.hasValue<ghoul::Dictionary>(KeyGeomModelFile)) {
             ghoul::Dictionary fileDictionary = dictionary.value<ghoul::Dictionary>(
                 KeyGeomModelFile
             );
             std::vector<std::unique_ptr<ghoul::modelgeometry::ModelGeometry>> geometries;
 
-            for (std::string k : fileDictionary.keys()) {
+            for (std::string_view k : fileDictionary.keys()) {
                 // Handle each file
                 file = absPath(fileDictionary.value<std::string>(k));
                 geometries.push_back(ghoul::io::ModelReader::ref().loadModel(
