--- conflicted
+++ resolved
@@ -93,11 +93,7 @@
 std::vector<std::string> StateMachineModule::possibleTransitions() const {
     if (!_machine) {
         LWARNING("Attempting to use uninitialized state machine");
-<<<<<<< HEAD
-        return false;
-=======
         return std::vector<std::string>();
->>>>>>> 02dc614b
     }
 
     return _machine->possibleTransitions();
