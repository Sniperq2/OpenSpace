--- conflicted
+++ resolved
@@ -45,13 +45,9 @@
         std::string direction; 
         std::string startTime;
         std::string endTime;
-<<<<<<< HEAD
         double timeSinceStart = 0.0;
         double lightTravelTime;
-      };
-=======
      };
->>>>>>> e8cac515
 
     static struct SignalData {
         //filename is on the format of YYYY-DDDT (excluding '.json')
