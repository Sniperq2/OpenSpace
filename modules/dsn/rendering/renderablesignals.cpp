/*****************************************************************************************
 *                                                                                       *
 * OpenSpace                                                                             *
 *                                                                                       *
 * Copyright (c) 2014-2018                                                               *
 *                                                                                       *
 * Permission is hereby granted, free of charge, to any person obtaining a copy of this  *
 * software and associated documentation files (the "Software"), to deal in the Software *
 * without restriction, including without limitation the rights to use, copy, modify,    *
 * merge, publish, distribute, sublicense, and/or sell copies of the Software, and to    *
 * permit persons to whom the Software is furnished to do so, subject to the following   *
 * conditions:                                                                           *
 *                                                                                       *
 * The above copyright notice and this permission notice shall be included in all copies *
 * or substantial portions of the Software.                                              *
 *                                                                                       *
 * THE SOFTWARE IS PROVIDED "AS IS", WITHOUT WARRANTY OF ANY KIND, EXPRESS OR IMPLIED,   *
 * INCLUDING BUT NOT LIMITED TO THE WARRANTIES OF MERCHANTABILITY, FITNESS FOR A         *
 * PARTICULAR PURPOSE AND NONINFRINGEMENT. IN NO EVENT SHALL THE AUTHORS OR COPYRIGHT    *
 * HOLDERS BE LIABLE FOR ANY CLAIM, DAMAGES OR OTHER LIABILITY, WHETHER IN AN ACTION OF  *
 * CONTRACT, TORT OR OTHERWISE, ARISING FROM, OUT OF OR IN CONNECTION WITH THE SOFTWARE  *
 * OR THE USE OR OTHER DEALINGS IN THE SOFTWARE.                                         *
 ****************************************************************************************/

#include <modules/dsn/rendering/renderablesignals.h>

#include <modules/base/basemodule.h>
#include <openspace/documentation/documentation.h>
#include <openspace/documentation/verifier.h>
#include <openspace/engine/globals.h>
#include <openspace/rendering/renderengine.h>
#include <openspace/scene/translation.h>
#include <openspace/util/updatestructures.h>
#include <ghoul/filesystem/filesystem.h>
#include <ghoul/opengl/programobject.h>
#include <openspace/util/spicemanager.h>
#include <openspace/interaction/navigationhandler.h>


namespace {
    constexpr const char* ProgramName = "SignalsProgram";
    constexpr const char* KeyTranslation = "Translation";
    constexpr const char* _loggerCat = "RenderableSignals";
    constexpr const char* KeyStationSites = "StationSites";


    constexpr const std::array<const char*, 3> UniformNames = {
        "modelViewStation","modelViewSpacecraft", "projectionTransform"
    };

    constexpr openspace::properties::Property::PropertyInfo SiteColorsInfo = {
        "SiteColors",
        "SiteColors",
        "This value determines the RGB main color for the lines "
        "of communication to and from different sites on Earth."
    };

    constexpr openspace::properties::Property::PropertyInfo LineWidthInfo = {
        "LineWidth",
        "Line Width",
        "This value specifies the line width of the signals. "
    };

} // namespace

namespace openspace {

documentation::Documentation RenderableSignals::Documentation() {
    using namespace documentation;
    return {
        "Renderable Signals",
        "dsn_renderable_renderablesignals",
        {
            {
                KeyTranslation,
                new ReferencingVerifier("core_transform_translation"),
                Optional::No,
                "This object is used to compute locations along the path. Any "
                "Translation object can be used here."
            },
            {
                SiteColorsInfo.identifier,
                new TableVerifier,
                Optional::No,
                SiteColorsInfo.description
            },
            {
                KeyStationSites,
                new TableVerifier,
                Optional::No,
                "This is a map of the individual stations to their "
                "respective site location on Earth."
            },
            {
                LineWidthInfo.identifier,
                new DoubleVerifier,
                Optional::Yes,
                LineWidthInfo.description
            }
        }
    };
}

RenderableSignals::RenderableSignals(const ghoul::Dictionary& dictionary)
    : Renderable(dictionary)
    , _lineWidth(LineWidthInfo, 2.f, 1.f, 20.f)
{
    _translation = Translation::createFromDictionary(
        dictionary.value<ghoul::Dictionary>(KeyTranslation)
    );
    addPropertySubOwner(_translation.get());

    if (dictionary.hasKeyAndValue<ghoul::Dictionary>(SiteColorsInfo.identifier)) {
        ghoul::Dictionary colorDictionary = dictionary.value<ghoul::Dictionary>(SiteColorsInfo.identifier);
        std::vector<std::string> siteNames = colorDictionary.keys();

        // Create 
        for (int siteIndex = 0; siteIndex < siteNames.size(); siteIndex++)
        {
            const char* str = siteNames.at(siteIndex).c_str();
            openspace::properties::Property::PropertyInfo SiteColorsInfo = {
                str,
                str,
                "This value determines the RGB main color for signals "
                "of communication to and from different sites on Earth."
            };
            std::string site = siteNames[siteIndex];
            glm::vec3 siteColor = colorDictionary.value<glm::vec3>(siteNames.at(siteIndex));
            _siteColors.push_back(std::make_unique<properties::Vec3Property>(SiteColorsInfo, siteColor, glm::vec3(0.f), glm::vec3(1.f)));
            _siteToIndex[siteNames.at(siteIndex)] = siteIndex;
            addProperty(_siteColors.back().get());
        }
    }

    if (dictionary.hasKeyAndValue<ghoul::Dictionary>(KeyStationSites)) {
        ghoul::Dictionary stationDictionary = dictionary.value<ghoul::Dictionary>(KeyStationSites);
        std::vector<std::string> keys = stationDictionary.keys();

        for (int i = 0; i < keys.size(); i++)
        {   
            std::string station = keys.at(i);
            std::string site = stationDictionary.value<std::string>(keys.at(i));
            _stationToSite[station] = site;
        }
    }
 
    if (dictionary.hasKeyAndValue<double>(LineWidthInfo.identifier)) {
        _lineWidth = static_cast<float>(dictionary.value<double>(
            LineWidthInfo.identifier
        ));
    }
    addProperty(_lineWidth);

    std::unique_ptr<ghoul::Dictionary> dictionaryPtr = std::make_unique<ghoul::Dictionary>(dictionary);
    extractData(dictionaryPtr);
}

void RenderableSignals::initializeGL() {
    _programObject = BaseModule::ProgramObjectManager.request(
        ProgramName,
        []() -> std::unique_ptr<ghoul::opengl::ProgramObject> {
            return global::renderEngine.buildRenderProgram(
                ProgramName,
                absPath("${MODULE_DSN}/shaders/renderablesignals_vs.glsl"),
                absPath("${MODULE_DSN}/shaders/renderablesignals_fs.glsl")
            );
        }
    );

    ghoul::opengl::updateUniformLocations(*_programObject, _uniformCache, UniformNames);

    setRenderBin(Renderable::RenderBin::Overlay);

    // We don't need an index buffer, so we keep it at the default value of 0
    glGenVertexArrays(1, &_lineRenderInformation._vaoID);
    glGenBuffers(1, &_lineRenderInformation._vBufferID);
}

void RenderableSignals::deinitializeGL() {

    glDeleteVertexArrays(1, &_lineRenderInformation._vaoID);
    glDeleteBuffers(1, &_lineRenderInformation._vBufferID);

    BaseModule::ProgramObjectManager.release(
        ProgramName,
        [](ghoul::opengl::ProgramObject* p) {
            global::renderEngine.removeRenderProgram(p);
        }
    );
    _programObject = nullptr;
}

bool RenderableSignals::isReady() const {
    return _programObject != nullptr;
}

// Unbind buffers and arrays
inline void unbindGL() {
    glBindBuffer(GL_ARRAY_BUFFER, 0);
    glBindVertexArray(0);
}

void RenderableSignals::render(const RenderData& data, RendererTasks&) {
    _programObject->activate();

    //The stations are statically translated with respect to Earth
    glm::dmat4 modelTransformStation = global::renderEngine.scene()->sceneGraphNode("Earth")->modelTransform();

    _programObject->setUniform(_uniformCache.modelViewStation,
        data.camera.combinedViewMatrix() * modelTransformStation);

    _programObject->setUniform(_uniformCache.modelViewSpacecraft,
        data.camera.combinedViewMatrix()  * _lineRenderInformation._localTransformSpacecraft);

    _programObject->setUniform(_uniformCache.projection, data.camera.projectionMatrix());

    const bool usingFramebufferRenderer =
        global::renderEngine.rendererImplementation() ==
        RenderEngine::RendererImplementation::Framebuffer;

    if (usingFramebufferRenderer) {
        glDepthMask(false);
        //glBlendFunc(GL_SRC_ALPHA, GL_ONE);
    }
    glLineWidth(_lineWidth);

    glBindVertexArray(_lineRenderInformation._vaoID);

    glDrawArrays(
        GL_LINES,
        _lineRenderInformation.first,
        _lineRenderInformation.count
    );

    //unbind vertex array and buffers
    unbindGL();

    if (usingFramebufferRenderer) {
        glBlendFunc(GL_SRC_ALPHA, GL_ONE_MINUS_SRC_ALPHA);
        glDepthMask(true);
    }

    _programObject->deactivate();
}



void RenderableSignals::update(const UpdateData& data) {

    double currentTime = data.time.j2000Seconds();
    //Todo: change this magic number. 86400 equals 24hrs in seconds
    double endTime = 86400;

    //Bool if the current time is within the timeframe for the currently loaded data
    const bool isTimeInFileInterval = (currentTime >= SignalManager::_signalData.sequenceStartTime) &&
        (currentTime < SignalManager::_signalData.sequenceStartTime + endTime);

    //Reload data if it is not relevant anymore
    if (!isTimeInFileInterval) {
        SignalManager::_signalData.isLoaded = false;

        int activeFileIndex = findFileIndexForCurrentTime(currentTime, SignalManager::_fileStartTimes);
        //parse data for that file
        if (!SignalManager::_signalData.isLoaded)
        {
            SignalManager::jsonParser(activeFileIndex);

        }
        else
            return;
    }

    // Make space for the vertex renderinformation
    _vertexArray.clear();

    //update focusnode information used to calculate spacecraft positions
    _focusNode = global::navigationHandler.focusNode();
    _lineRenderInformation._localTransformSpacecraft = glm::translate(glm::dmat4(1.0), _focusNode->worldPosition());

    //Todo; keep track of active index for signalvector, or swap for loop for binary search
    for (int i = 0; i < SignalManager::_signalData.signals.size(); i++) {

        SignalManager::Signal currentSignal = SignalManager::_signalData.signals[i];
        if (isSignalActive(currentTime, currentSignal.startTime, currentSignal.endTime))
            pushSignalDataToVertexArray(currentSignal);
    };


    // ... and upload them to the GPU
    glBindVertexArray(_lineRenderInformation._vaoID);
    glBindBuffer(GL_ARRAY_BUFFER, _lineRenderInformation._vBufferID);
    glBufferData(
        GL_ARRAY_BUFFER,
        _vertexArray.size() * sizeof(float),
        _vertexArray.data(),
        GL_STATIC_DRAW
    );

    // position attributes
    glVertexAttribPointer(_locVer, _sizePosVal, GL_FLOAT, GL_FALSE, sizeof(ColorVBOLayout) + sizeof(PositionVBOLayout), (void*)0);
    glEnableVertexAttribArray(_locVer);
    // color attributes
    glVertexAttribPointer(_locCol, _sizeColorVal, GL_FLOAT, GL_FALSE, sizeof(ColorVBOLayout) + sizeof(PositionVBOLayout), (void*)(sizeof(PositionVBOLayout)));
    glEnableVertexAttribArray(_locCol);

    // Directly render the entire step
    _lineRenderInformation.first = 0;
    _lineRenderInformation.count = static_cast<GLsizei>(_vertexArray.size() / (_sizePosVal + _sizeColorVal));

    //unbind vertexArray
    unbindGL();
}


int RenderableSignals::findFileIndexForCurrentTime(double time, std::vector<double> vec) {
    // upper_bound has O(log n) for sorted vectors, more efficient than for loop
    auto iter = std::upper_bound(vec.begin(), vec.end(), time);

    int fileIndex = -1;
    //check what index we got 
    if (iter != vec.end()) {
        if (iter != vec.begin()) {
            fileIndex = static_cast<int>(
                std::distance(vec.begin(), iter)
                ) - 1;
        }
        else {
            fileIndex = 0;
        }
    }
    else {
        fileIndex = static_cast<int>(vec.size()) - 1;
    }

    return fileIndex;
}

bool RenderableSignals::isSignalActive(double currentTime, std::string signalStartTime, std::string signalEndTime) {
    double startTimeInSeconds = SpiceManager::ref().ephemerisTimeFromDate(signalStartTime);
    double endTimeInSeconds = SpiceManager::ref().ephemerisTimeFromDate(signalEndTime);

    if (startTimeInSeconds <= currentTime && endTimeInSeconds >= currentTime)
        return true;

    return false;
}

void RenderableSignals::extractData(std::unique_ptr<ghoul::Dictionary> &dictionary) {

    if (!SignalManager::extractMandatoryInfoFromDictionary(_identifier, dictionary)) {
        LERROR(fmt::format("{}: Did not manage to extract data.", _identifier));
    }
    else {
        LDEBUG(fmt::format("{}: Successfully read data.", _identifier));
    }
}


void RenderableSignals::pushSignalDataToVertexArray(SignalManager::Signal signal) {

    glm::dvec4 color = { getStationColor(signal.dishName), 1.0 };
    //glm::vec4 color = { signal.color, 1.0 };
    glm::vec3 posStation = getPositionForGeocentricSceneGraphNode(signal.dishName.c_str());
    glm::vec3 posSpacecraft = getSuitablePrecisionPositionForSceneGraphNode(signal.spacecraft.c_str());

    //fill the render array
    _vertexArray.push_back(posStation.x);
    _vertexArray.push_back(posStation.y);
    _vertexArray.push_back(posStation.z);

    _vertexArray.push_back(color.r);
    _vertexArray.push_back(color.g);
    _vertexArray.push_back(color.b);
    _vertexArray.push_back(color.a);

    _vertexArray.push_back(posSpacecraft.x);
    _vertexArray.push_back(posSpacecraft.y);
    _vertexArray.push_back(posSpacecraft.z);

    _vertexArray.push_back(color.r);
    _vertexArray.push_back(color.g);
    _vertexArray.push_back(color.b);
    _vertexArray.push_back(color.a);


}

/* Since our station dishes have a static translation from Earth, we
* can get their local translation. The reason to handle it differently
* compared to the spacecrafts is to keep an exact render position
* for the station line ends even when the focusNode is Earth. */
glm::dvec3 RenderableSignals::getCoordinatePosFromFocusNode(SceneGraphNode* node) {

    glm::dvec3 nodePos = node->worldPosition();
    glm::dvec3 focusNodePos = _focusNode->worldPosition();

    glm::dvec3 diff = glm::vec3(nodePos.x - focusNodePos.x, nodePos.y - focusNodePos.y,
        nodePos.z - focusNodePos.z);

    return diff;
}


glm::vec3 RenderableSignals::getSuitablePrecisionPositionForSceneGraphNode(std::string id) {

    glm::vec3 position;

    if (global::renderEngine.scene()->sceneGraphNode(id)) {
        SceneGraphNode* spacecraftNode = global::renderEngine.scene()->sceneGraphNode(id);
        position = getCoordinatePosFromFocusNode(spacecraftNode);
    }
    else {
        LERROR(fmt::format("No scengraphnode found for the spacecraft {}", id));

    }

    return position;
}


glm::vec3 RenderableSignals::getPositionForGeocentricSceneGraphNode(const char* id) {

    glm::dvec3 position;

    if (global::renderEngine.scene()->sceneGraphNode(id)) {
        position = global::renderEngine.scene()->sceneGraphNode(id)->position();
    }
    else {
        LERROR(fmt::format("No scengraphnode found for the station dish {}, drawing line from center of Earth", id));
        position = glm::vec3(0, 0, 0);
    }

    return position;
}


<<<<<<< HEAD
glm::dvec3 RenderableSignals::convertRaDecRangeToCartesian() {
    //Todo: stream data from file
    //Dummy data for voyager 1
    double ra = 257.777029167736; //2018-246
    double dec = 12.2537708651048; // 2018-246
    double range = 2.14044781771236e+13;

    // Convert RA and DEC from degrees to radians 
    ra = glm::radians(ra);
    dec = glm::radians(dec);

    //Save array in vector 
    glm::dvec3 raDecPos = SpiceManager::getPositionFromRaDecRange(ra,dec,range);

    //Get the RA / DEC values in world coordinates with respect to the current focus node
    raDecPos = getEstimatedCoordinatePosFromFocusNode(raDecPos);

    return raDecPos;
}

glm::vec3 RenderableSignals::getStationColor(std::string dishidentifier) {

    glm::dvec3 color(0.0f, 0.0f, 1.0f);
    std::string site;
=======
RenderableSignals::ColorVBOLayout RenderableSignals::getSiteColor(std::string dishidentifier) {
    
    glm::vec3 color(0.0f,0.0f,0.0f);
    RenderableSignals::ColorVBOLayout colorVbo;
    SiteEnum site;
>>>>>>> c3d031e6

    try {
        site = _stationToSite.at(dishidentifier);
    }
    catch (const std::exception& e) {
        LERROR(fmt::format("Station {} has no site location.", dishidentifier));
    }

    int siteIndex = _siteToIndex.at(site);
    color = _siteColors[siteIndex]->value();

    return color;
}


} // namespace openspace<|MERGE_RESOLUTION|>--- conflicted
+++ resolved
@@ -434,38 +434,11 @@
 }
 
 
-<<<<<<< HEAD
-glm::dvec3 RenderableSignals::convertRaDecRangeToCartesian() {
-    //Todo: stream data from file
-    //Dummy data for voyager 1
-    double ra = 257.777029167736; //2018-246
-    double dec = 12.2537708651048; // 2018-246
-    double range = 2.14044781771236e+13;
-
-    // Convert RA and DEC from degrees to radians 
-    ra = glm::radians(ra);
-    dec = glm::radians(dec);
-
-    //Save array in vector 
-    glm::dvec3 raDecPos = SpiceManager::getPositionFromRaDecRange(ra,dec,range);
-
-    //Get the RA / DEC values in world coordinates with respect to the current focus node
-    raDecPos = getEstimatedCoordinatePosFromFocusNode(raDecPos);
-
-    return raDecPos;
-}
 
 glm::vec3 RenderableSignals::getStationColor(std::string dishidentifier) {
 
     glm::dvec3 color(0.0f, 0.0f, 1.0f);
     std::string site;
-=======
-RenderableSignals::ColorVBOLayout RenderableSignals::getSiteColor(std::string dishidentifier) {
-    
-    glm::vec3 color(0.0f,0.0f,0.0f);
-    RenderableSignals::ColorVBOLayout colorVbo;
-    SiteEnum site;
->>>>>>> c3d031e6
 
     try {
         site = _stationToSite.at(dishidentifier);
