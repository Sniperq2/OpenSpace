--- conflicted
+++ resolved
@@ -52,11 +52,8 @@
 
     const char* KeyStepSize = "StepSize";
     const char* KeyGridType = "GridType";
-<<<<<<< HEAD
     const char* KeyOpacity = "Opacity";
     const char* KeyTransferFunction = "TransferFunction";
-=======
->>>>>>> a1be8d16
 
     const float SecondsInOneDay = 60 * 60 * 24;
     constexpr const float VolumeMaxOpacity = 500;
