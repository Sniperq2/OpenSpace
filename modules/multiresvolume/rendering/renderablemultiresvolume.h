--- conflicted
+++ resolved
@@ -100,17 +100,9 @@
     virtual void update(const UpdateData& data) override;
     virtual void render(const RenderData& data, RendererTasks& tasks);
 
-<<<<<<< HEAD
     Selector getSelector();
     TspType getTspType();
     AtlasType getAtlasType();
-=======
-    //virtual void preResolve(ghoul::opengl::ProgramObject* program) override;
-    //virtual std::string getHeaderPath() override;
-    //virtual std::string getHelperPath() override;
-    //virtual std::vector<ghoul::opengl::Texture*> getTextures() override;
-    //virtual std::vector<unsigned int> getBuffers() override;
->>>>>>> 2758b35d
 
 private:
     double _time;
@@ -119,8 +111,7 @@
 
     properties::BoolProperty _useGlobalTime;
     properties::BoolProperty _loop;
-    // used to vary time, if not using global time nor looping
-    properties::IntProperty _currentTime;
+    properties::IntProperty _currentTime; // used to vary time, if not using global time nor looping
     properties::IntProperty _memoryBudget;
     properties::IntProperty _streamingBudget;
     properties::IntProperty _histogramBins;
