--- conflicted
+++ resolved
@@ -1,4 +1,4 @@
-﻿/*****************************************************************************************
+/*****************************************************************************************
  *                                                                                       *
  * OpenSpace                                                                             *
  *                                                                                       *
@@ -328,25 +328,8 @@
 
         // If it's a spatial leaf, set to zero and remove SPATIAL from list of types to calculate error
         if (_tsp->isOctreeLeaf(brickIndex)) {
-<<<<<<< HEAD
             _brickErrors[brickIndex].set(0.0, TSP::NodeType::SPATIAL);
             types.erase(std::remove(types.begin(), types.end(), TSP::NodeType::SPATIAL), types.end());
-=======
-            _brickErrors[brickIndex].spatial = 0.0;
-        } else {
-            const Histogram* histogram = _histogramManager->getSpatialHistogram(
-                brickIndex
-            );
-            float error = 0;
-            for (int i = 0; i < gradients.size(); i++) {
-                float x = (i + 0.5f) / tfWidth;
-                float sample = histogram->interpolate(x);
-                ghoul_assert(sample >= 0, "@MISSING");
-                ghoul_assert(gradients[i] >= 0, "@MISSING");
-                error += sample * gradients[i];
-            }
-            _brickErrors[brickIndex].spatial = error;
->>>>>>> 4c2f7222
         }
 
         // Same for temporal, since it could be both
