#########################################################################################
#                                                                                       #
# OpenSpace                                                                             #
#                                                                                       #
# Copyright (c) 2014-2016                                                               #
#                                                                                       #
# Permission is hereby granted, free of charge, to any person obtaining a copy of this  #
# software and associated documentation files (the "Software"), to deal in the Software #
# without restriction, including without limitation the rights to use, copy, modify,    #
# merge, publish, distribute, sublicense, and/or sell copies of the Software, and to    #
# permit persons to whom the Software is furnished to do so, subject to the following   #
# conditions:                                                                           #
#                                                                                       #
# The above copyright notice and this permission notice shall be included in all copies #
# or substantial portions of the Software.                                              #
#                                                                                       #
# THE SOFTWARE IS PROVIDED "AS IS", WITHOUT WARRANTY OF ANY KIND, EXPRESS OR IMPLIED,   #
# INCLUDING BUT NOT LIMITED TO THE WARRANTIES OF MERCHANTABILITY, FITNESS FOR A         #
# PARTICULAR PURPOSE AND NONINFRINGEMENT. IN NO EVENT SHALL THE AUTHORS OR COPYRIGHT    #
# HOLDERS BE LIABLE FOR ANY CLAIM, DAMAGES OR OTHER LIABILITY, WHETHER IN AN ACTION OF  #
# CONTRACT, TORT OR OTHERWISE, ARISING FROM, OUT OF OR IN CONNECTION WITH THE SOFTWARE  #
# OR THE USE OR OTHER DEALINGS IN THE SOFTWARE.                                         #
#########################################################################################

include(${OPENSPACE_CMAKE_EXT_DIR}/module_definition.cmake)

set(HEADER_FILES

    ${CMAKE_CURRENT_SOURCE_DIR}/globes/renderableglobe.h

    ${CMAKE_CURRENT_SOURCE_DIR}/chunk/chunkedlodglobe.h
    ${CMAKE_CURRENT_SOURCE_DIR}/chunk/chunknode.h
    ${CMAKE_CURRENT_SOURCE_DIR}/chunk/chunkindex.h
    ${CMAKE_CURRENT_SOURCE_DIR}/chunk/chunk.h
    ${CMAKE_CURRENT_SOURCE_DIR}/chunk/chunkrenderer.h
    ${CMAKE_CURRENT_SOURCE_DIR}/chunk/culling.h
    ${CMAKE_CURRENT_SOURCE_DIR}/chunk/chunklevelevaluator.h


    ${CMAKE_CURRENT_SOURCE_DIR}/meshes/trianglesoup.h
    ${CMAKE_CURRENT_SOURCE_DIR}/meshes/grid.h
    ${CMAKE_CURRENT_SOURCE_DIR}/meshes/basicgrid.h
    ${CMAKE_CURRENT_SOURCE_DIR}/meshes/skirtedgrid.h

    ${CMAKE_CURRENT_SOURCE_DIR}/geometry/geodetic2.h
    ${CMAKE_CURRENT_SOURCE_DIR}/geometry/angle.h
    ${CMAKE_CURRENT_SOURCE_DIR}/geometry/ellipsoid.h
    ${CMAKE_CURRENT_SOURCE_DIR}/geometry/aabb.h
    ${CMAKE_CURRENT_SOURCE_DIR}/geometry/convexhull.h

    ${CMAKE_CURRENT_SOURCE_DIR}/tile/temporaltileprovider.h
    ${CMAKE_CURRENT_SOURCE_DIR}/tile/tileprovider.h
    ${CMAKE_CURRENT_SOURCE_DIR}/tile/tileselector.h
    ${CMAKE_CURRENT_SOURCE_DIR}/tile/tilediskcache.h
    ${CMAKE_CURRENT_SOURCE_DIR}/tile/tiledataset.h
    ${CMAKE_CURRENT_SOURCE_DIR}/tile/tiledatatype.h
    ${CMAKE_CURRENT_SOURCE_DIR}/tile/tileioresult.h
    ${CMAKE_CURRENT_SOURCE_DIR}/tile/asynctilereader.h
    ${CMAKE_CURRENT_SOURCE_DIR}/tile/tileprovidermanager.h
    ${CMAKE_CURRENT_SOURCE_DIR}/tile/tileproviderfactory.h
    ${CMAKE_CURRENT_SOURCE_DIR}/tile/layeredtextureshaderprovider.h
    ${CMAKE_CURRENT_SOURCE_DIR}/tile/layeredtextures.h
    ${CMAKE_CURRENT_SOURCE_DIR}/tile/pixelregion.h

    ${CMAKE_CURRENT_SOURCE_DIR}/other/distanceswitch.h
    ${CMAKE_CURRENT_SOURCE_DIR}/other/lrucache.h
    ${CMAKE_CURRENT_SOURCE_DIR}/other/concurrentjobmanager.h
    ${CMAKE_CURRENT_SOURCE_DIR}/other/concurrentqueue.h
    ${CMAKE_CURRENT_SOURCE_DIR}/other/statscollector.h
    

)

set(SOURCE_FILES
    ${CMAKE_CURRENT_SOURCE_DIR}/globes/renderableglobe.cpp

    ${CMAKE_CURRENT_SOURCE_DIR}/chunk/chunkedlodglobe.cpp
    ${CMAKE_CURRENT_SOURCE_DIR}/chunk/chunknode.cpp
    ${CMAKE_CURRENT_SOURCE_DIR}/chunk/chunkindex.cpp
    ${CMAKE_CURRENT_SOURCE_DIR}/chunk/chunk.cpp
    ${CMAKE_CURRENT_SOURCE_DIR}/chunk/chunkrenderer.cpp
    ${CMAKE_CURRENT_SOURCE_DIR}/chunk/culling.cpp
    ${CMAKE_CURRENT_SOURCE_DIR}/chunk/chunklevelevaluator.cpp


    ${CMAKE_CURRENT_SOURCE_DIR}/meshes/trianglesoup.cpp
    ${CMAKE_CURRENT_SOURCE_DIR}/meshes/grid.cpp
    ${CMAKE_CURRENT_SOURCE_DIR}/meshes/basicgrid.cpp
    ${CMAKE_CURRENT_SOURCE_DIR}/meshes/skirtedgrid.cpp

    ${CMAKE_CURRENT_SOURCE_DIR}/geometry/geodetic2.cpp
    ${CMAKE_CURRENT_SOURCE_DIR}/geometry/angle.inl
    ${CMAKE_CURRENT_SOURCE_DIR}/geometry/ellipsoid.cpp
    ${CMAKE_CURRENT_SOURCE_DIR}/geometry/aabb.cpp
    ${CMAKE_CURRENT_SOURCE_DIR}/geometry/convexhull.cpp

    ${CMAKE_CURRENT_SOURCE_DIR}/tile/temporaltileprovider.cpp
    ${CMAKE_CURRENT_SOURCE_DIR}/tile/tileprovider.cpp
    ${CMAKE_CURRENT_SOURCE_DIR}/tile/tileselector.cpp
    ${CMAKE_CURRENT_SOURCE_DIR}/tile/tilediskcache.cpp
    ${CMAKE_CURRENT_SOURCE_DIR}/tile/tiledataset.cpp
    ${CMAKE_CURRENT_SOURCE_DIR}/tile/tiledatatype.cpp
    ${CMAKE_CURRENT_SOURCE_DIR}/tile/tileioresult.cpp
    ${CMAKE_CURRENT_SOURCE_DIR}/tile/asynctilereader.cpp
    ${CMAKE_CURRENT_SOURCE_DIR}/tile/tileprovidermanager.cpp
    ${CMAKE_CURRENT_SOURCE_DIR}/tile/tileproviderfactory.cpp
    ${CMAKE_CURRENT_SOURCE_DIR}/tile/layeredtextureshaderprovider.cpp
    ${CMAKE_CURRENT_SOURCE_DIR}/tile/layeredtextures.cpp
    ${CMAKE_CURRENT_SOURCE_DIR}/tile/pixelregion.cpp


    ${CMAKE_CURRENT_SOURCE_DIR}/other/distanceswitch.cpp
    ${CMAKE_CURRENT_SOURCE_DIR}/other/lrucache.inl
    ${CMAKE_CURRENT_SOURCE_DIR}/other/concurrentjobmanager.inl
<<<<<<< HEAD
    ${CMAKE_CURRENT_SOURCE_DIR}/other/threadpool.cpp
    ${CMAKE_CURRENT_SOURCE_DIR}/other/statscollector.cpp
    
   
=======
>>>>>>> af672b6a
)
source_group("Source Files" FILES ${SOURCE_FILES})

set(SHADER_FILES
    ${CMAKE_CURRENT_SOURCE_DIR}/shaders/blending.hglsl
    ${CMAKE_CURRENT_SOURCE_DIR}/shaders/ellipsoid.hglsl
    ${CMAKE_CURRENT_SOURCE_DIR}/shaders/tile.hglsl
    ${CMAKE_CURRENT_SOURCE_DIR}/shaders/texturetilemapping.hglsl

    ${CMAKE_CURRENT_SOURCE_DIR}/shaders/globalchunkedlodpatch_vs.glsl
    ${CMAKE_CURRENT_SOURCE_DIR}/shaders/globalchunkedlodpatch_fs.glsl

    ${CMAKE_CURRENT_SOURCE_DIR}/shaders/localchunkedlodpatch_vs.glsl
    ${CMAKE_CURRENT_SOURCE_DIR}/shaders/localchunkedlodpatch_fs.glsl
)

source_group("Shader Files" FILES ${SHADER_FILES})

create_new_module(
    "GlobeBrowsing"
    globebrowsing_module
    ${HEADER_FILES} ${SOURCE_FILES} ${SHADER_FILES}
)

if (WIN32)
    target_include_directories(
        openspace-module-globebrowsing
        SYSTEM PUBLIC
        ${CMAKE_CURRENT_SOURCE_DIR}/ext/gdal/include
    )

    target_link_libraries(
        openspace-module-globebrowsing
        ${CMAKE_CURRENT_SOURCE_DIR}/ext/gdal/lib/gdal_i.lib
    )
else (WIN32)
    find_package(GDAL REQUIRED)

    target_include_directories(
        openspace-module-globebrowsing
        SYSTEM PUBLIC
        ${GDAL_INCLUDE_DIR}
    )

    target_link_libraries(
        openspace-module-globebrowsing
        ${GDAL_LIBRARY}
    )
endif ()<|MERGE_RESOLUTION|>--- conflicted
+++ resolved
@@ -112,13 +112,7 @@
     ${CMAKE_CURRENT_SOURCE_DIR}/other/distanceswitch.cpp
     ${CMAKE_CURRENT_SOURCE_DIR}/other/lrucache.inl
     ${CMAKE_CURRENT_SOURCE_DIR}/other/concurrentjobmanager.inl
-<<<<<<< HEAD
-    ${CMAKE_CURRENT_SOURCE_DIR}/other/threadpool.cpp
     ${CMAKE_CURRENT_SOURCE_DIR}/other/statscollector.cpp
-    
-   
-=======
->>>>>>> af672b6a
 )
 source_group("Source Files" FILES ${SOURCE_FILES})
 
