--- conflicted
+++ resolved
@@ -1,4 +1,4 @@
-/*****************************************************************************************
+﻿/*****************************************************************************************
  *                                                                                       *
  * OpenSpace                                                                             *
  *                                                                                       *
@@ -162,16 +162,10 @@
     return toReturn;
 }
 
-<<<<<<< HEAD
 template<typename KeyType, typename ValueType, typename HasherType>
 std::list<std::pair<KeyType, ValueType>>
 LRUCache<KeyType, ValueType, HasherType>::list() {
 	return _itemList;
 }
 
-} // namespace cache
-} // namespace globebrowsing
-} // namespace openspace
-=======
 } // namespace openspace::globebrowsing::cache
->>>>>>> 5281782a
