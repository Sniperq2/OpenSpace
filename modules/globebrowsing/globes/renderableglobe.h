--- conflicted
+++ resolved
@@ -34,17 +34,13 @@
 #include <openspace/properties/scalar/intproperty.h>
 #include <openspace/properties/scalar/boolproperty.h>
 
-<<<<<<< HEAD
+#ifdef OPENSPACE_MODULE_ATMOSPHERE_ENABLED
 namespace openspace {
-
-#ifdef OPENSPACE_MODULE_ATMOSPHERE_ENABLED
     class AtmosphereDeferredcaster;
-#endif
-
-namespace globebrowsing {
-=======
+}
+#endif
+
 namespace openspace::globebrowsing {
->>>>>>> 3c213fae
 
 class ChunkedLodGlobe;
 class PointGlobe;
@@ -138,11 +134,7 @@
     bool deinitialize() override;
     bool isReady() const override;
 
-<<<<<<< HEAD
-    void render(const RenderData& data, RendererTasks& tasks) override;
-=======
     void render(const RenderData& data, RendererTasks& rendererTask) override;
->>>>>>> 3c213fae
     void update(const UpdateData& data) override;
 
     // Getters that perform calculations
