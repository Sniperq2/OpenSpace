--- conflicted
+++ resolved
@@ -53,19 +53,15 @@
 	// not already loaded, enqueue the model.
 	std::vector<std::shared_ptr<SubsiteModels>> vectorOfSubsiteModels;
 	for (auto subsite : Subsites) {
-<<<<<<< HEAD
-		uint64_t key = hashKey(subsite.site, subsite.drive, level);
+		uint64_t key = hashKey(subsite->site, subsite->drive, level);
 		uint64_t keyPrevLevel = -1;
 
 		if (_prevLevel != -1 && _prevLevel != level) {
-			keyPrevLevel = hashKey(subsite.site, subsite.drive, _prevLevel);
+			keyPrevLevel = hashKey(subsite->site, subsite->drive, _prevLevel);
 		}
 			
 
-=======
 		bool requestedExistsInCache = true;
-		uint64_t key = hashKey(subsite->site, subsite->drive, level);
->>>>>>> 4417e868
 		if (_modelCache->exist(key)) {
 			vectorOfSubsiteModels.push_back(_modelCache->get(key)); 
 		}
