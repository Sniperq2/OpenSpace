/*****************************************************************************************
 *                                                                                       *
 * OpenSpace                                                                             *
 *                                                                                       *
 * Copyright (c) 2014-2018                                                               *
 *                                                                                       *
 * Permission is hereby granted, free of charge, to any person obtaining a copy of this  *
 * software and associated documentation files (the "Software"), to deal in the Software *
 * without restriction, including without limitation the rights to use, copy, modify,    *
 * merge, publish, distribute, sublicense, and/or sell copies of the Software, and to    *
 * permit persons to whom the Software is furnished to do so, subject to the following   *
 * conditions:                                                                           *
 *                                                                                       *
 * The above copyright notice and this permission notice shall be included in all copies *
 * or substantial portions of the Software.                                              *
 *                                                                                       *
 * THE SOFTWARE IS PROVIDED "AS IS", WITHOUT WARRANTY OF ANY KIND, EXPRESS OR IMPLIED,   *
 * INCLUDING BUT NOT LIMITED TO THE WARRANTIES OF MERCHANTABILITY, FITNESS FOR A         *
 * PARTICULAR PURPOSE AND NONINFRINGEMENT. IN NO EVENT SHALL THE AUTHORS OR COPYRIGHT    *
 * HOLDERS BE LIABLE FOR ANY CLAIM, DAMAGES OR OTHER LIABILITY, WHETHER IN AN ACTION OF  *
 * CONTRACT, TORT OR OTHERWISE, ARISING FROM, OUT OF OR IN CONNECTION WITH THE SOFTWARE  *
 * OR THE USE OR OTHER DEALINGS IN THE SOFTWARE.                                         *
 ****************************************************************************************/


#ifndef __OPENSPACE_MODULE_SPACE___RKSMLROTATION___H__
#define __OPENSPACE_MODULE_SPACE___RKSMLROTATION___H__

#include <openspace/scene/rotation.h>
#include <openspace/properties/stringproperty.h>
//#include <openspace/properties/scalar/floatproperty.h>
#include <openspace/properties/scalar/intproperty.h>
//#include <openspace/properties/scalar/boolproperty.h>
#include <openspace/util/timeline.h>

#include <string>

#include <openspace/network/parallelpeer.h>

<<<<<<< HEAD
//include projectionprovider tooo!
//#include <modules/marsrover/surfaceprojection/projectionprovider.h>
=======
>>>>>>> 0159be72

namespace openspace {

namespace documentation { struct Documentation; }

class RksmlRotation : public Rotation { //change to : public ProjectionProvider 
public:

    struct Node {
        std::string frameName;
        double frameTime;
        double rotValue; //radians
        int axis; 
    };

    RksmlRotation(const ghoul::Dictionary& dictionary);
<<<<<<< HEAD
    ~RksmlRotation();
    glm::dmat3 matrix(const Time& time) const override;
    

private:
    void openFile();
    void parseFile(std::string path);
    void addTimelineObject(std::string s, Node n);

=======
    //Timeline<Node>& timeline();
    //void addKeyframe(double timestamp, RksmlRotation::Node data);     
    
    glm::dmat3 matrix(const Time& time) const override;
    
private:
    //void addTimelineObject(std::string s, Node n);
    void openFile();
    void parseFile(std::string path);
    Timeline<RksmlRotation::Node>& getNode(std::string s);

    Timeline<Node> Object_Timeline;    //creates a Timeline object of the structure type Node 
	//Not a good way
	/*
>>>>>>> 0159be72
    Timeline<Node> LF_DRIVE_Timeline;    //creates a Timeline object of the structure type Node 
    Timeline<Node> LF_STEER_Timeline;
    Timeline<Node> LM_DRIVE_Timeline;
    Timeline<Node> LR_DRIVE_Timeline;
    Timeline<Node> LR_STEER_Timeline;
    Timeline<Node> RF_DRIVE_Timeline;
    Timeline<Node> RF_STEER_Timeline;
    Timeline<Node> RM_DRIVE_Timeline;
    Timeline<Node> RR_DRIVE_Timeline;
    Timeline<Node> RR_STEER_Timeline;
    Timeline<Node> LEFT_BOGIE_Timeline;
    Timeline<Node> LEFT_DIFFERENTIAL_Timeline;
    Timeline<Node> RIGHT_BOGIE_Timeline;
    Timeline<Node> RIGHT_DIFFERENTIAL_Timeline;
    Timeline<Node> QUAT_C_Timeline;
    Timeline<Node> QUAT_X_Timeline;
    Timeline<Node> QUAT_Y_Timeline;
    Timeline<Node> QUAT_Z_Timeline;
	*/
    properties::StringProperty _dataPath;
    properties::StringProperty _objectPart;
    properties::IntProperty _rotationAxis;
};

} // namespace openspace



#endif // __OPENSPACE_MODULE_SPACE___RKSMLROTATION___H__<|MERGE_RESOLUTION|>--- conflicted
+++ resolved
@@ -37,11 +37,9 @@
 
 #include <openspace/network/parallelpeer.h>
 
-<<<<<<< HEAD
 //include projectionprovider tooo!
 //#include <modules/marsrover/surfaceprojection/projectionprovider.h>
-=======
->>>>>>> 0159be72
+
 
 namespace openspace {
 
@@ -58,17 +56,9 @@
     };
 
     RksmlRotation(const ghoul::Dictionary& dictionary);
-<<<<<<< HEAD
+
     ~RksmlRotation();
-    glm::dmat3 matrix(const Time& time) const override;
     
-
-private:
-    void openFile();
-    void parseFile(std::string path);
-    void addTimelineObject(std::string s, Node n);
-
-=======
     //Timeline<Node>& timeline();
     //void addKeyframe(double timestamp, RksmlRotation::Node data);     
     
@@ -83,7 +73,7 @@
     Timeline<Node> Object_Timeline;    //creates a Timeline object of the structure type Node 
 	//Not a good way
 	/*
->>>>>>> 0159be72
+
     Timeline<Node> LF_DRIVE_Timeline;    //creates a Timeline object of the structure type Node 
     Timeline<Node> LF_STEER_Timeline;
     Timeline<Node> LM_DRIVE_Timeline;
