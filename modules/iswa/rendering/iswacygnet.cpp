--- conflicted
+++ resolved
@@ -136,7 +136,7 @@
 bool IswaCygnet::isReady() const{
     bool ready = true;
     if (!_shader)
-        ready &= false; 
+        ready &= false;
     return ready;
 }
 
@@ -179,15 +179,9 @@
         return;
 
     // the texture resource is downloaded ahead of time, so we need to
-<<<<<<< HEAD
     // know if we are going backwards or forwards in time
     double clockwiseSign = (Time::ref().deltaTime()<0) ? -1.0 : 1.0;
-    _openSpaceTime = Time::ref().currentTime();
-=======
-    // now if we are going backwards or forwards
-    double clockwiseSign = (Time::ref().deltaTime()>0) ? 1.0 : -1.0;
     _openSpaceTime = Time::ref().j2000Seconds();
->>>>>>> c21bb3bb
     _realTime = std::chrono::duration_cast<std::chrono::milliseconds>(std::chrono::system_clock::now().time_since_epoch());
     _stateMatrix = TransformationManager::ref().frameTransformationMatrix(_data->frame, "GALACTIC", _openSpaceTime);
 
