--- conflicted
+++ resolved
@@ -44,12 +44,7 @@
     ,_autoFilter("autoFilter", "Auto Filter", true)
     ,_normValues("normValues", "Normalize Values", glm::vec2(1.0,1.0), glm::vec2(0), glm::vec2(5.0))
     ,_backgroundValues("backgroundValues", "Background Values", glm::vec2(0.0), glm::vec2(0), glm::vec2(1.0))
-<<<<<<< HEAD
-    ,_transferFunctionsFile("transferfunctions", "Transfer Functions", "${SCENE}/iswa/tfs/hot.tf")
-=======
     ,_transferFunctionsFile("transferfunctions", "Transfer Functions", "${SCENE}/iswa/tfs/default.tf")
-    ,_dataOptions("dataOptions", "Data Options")
->>>>>>> e1b042b2
     ,_fieldlines("fieldlineSeedsIndexFile", "Fieldline Seedpoints")
     ,_resolution("resolution", "Resolution%", 1.0f, 0.1, 2.0f)
     ,_slice("slice", "Slice", 0.0, 0.0, 1.0)
@@ -104,10 +99,7 @@
 }
 
 bool KameleonPlane::initialize(){
-<<<<<<< HEAD
-
-=======
->>>>>>> e1b042b2
+
     if(!_data->groupName.empty()){
         initializeGroup();
     }
@@ -172,14 +164,10 @@
         for(int i=0; i<_textures.size(); i++){
             _textures[i] = std::move(nullptr);
         }
-<<<<<<< HEAD
-        _dataProcessor->clear();
+
         updateTextureResource();
-=======
-        // _dataProcessor->clear();
         setDimensions();
-        updateTexture();
->>>>>>> e1b042b2
+
     });
 
     _slice.onChange([this](){
@@ -190,30 +178,8 @@
         updateFieldlineSeeds();
     });
 
-<<<<<<< HEAD
-    _dimensions = glm::size3_t(_resolution.value()*100);
-    if(_data->scale.x == 0){
-        _dimensions.x = 1;
-        _dimensions.z = (int) _dimensions.y * (_data->scale.y/_data->scale.z);
-        _textureDimensions = glm::size3_t(_dimensions.y, _dimensions.z, 1);
-
-    }else if(_data->scale.y == 0){
-        _dimensions.y = 1;
-        _dimensions.z = (int) _dimensions.x * (_data->scale.x/_data->scale.z);
-        _textureDimensions = glm::size3_t(_dimensions.x, _dimensions.z, 1);
-    }else{
-        _dimensions.z = 1;
-        _dimensions.y = (int) _dimensions.x * (_data->scale.x/_data->scale.y); 
-        _textureDimensions = glm::size3_t(_dimensions.x, _dimensions.y, 1);
-    }
-
     fillOptions(_kwPath);
     // Has to be done after fillOptions
-=======
-    fillOptions();
-
-    // Has to be done after fillOptions()
->>>>>>> e1b042b2
     _dataOptions.onChange([this](){
         if(_dataOptions.value().size() > MAX_TEXTURES)
             LWARNING("Too many options chosen, max is " + std::to_string(MAX_TEXTURES));
@@ -272,7 +238,6 @@
     return true;
 }
 
-<<<<<<< HEAD
 void KameleonPlane::renderGeometry() const {
     glBindVertexArray(_quad);
     glDrawArrays(GL_TRIANGLES, 0, 6);
@@ -284,82 +249,15 @@
 
 bool KameleonPlane::updateTextureResource(){
 
-    if (_data->scale.x == 0){
-        _data->offset.x = _data->gridMin.x+_slice.value()*_scale;
-    } else if (_data->scale.y == 0){
-        _data->offset.y = _data->gridMin.y+_slice.value()*_scale;
-    } else {
-        _data->offset.z = _data->gridMin.z+_slice.value()*_scale;
-    }
-
-=======
-bool KameleonPlane::updateTexture(){
     _data->offset[_cut] = _data->gridMin[_cut]+_slice.value()*_scale;
->>>>>>> e1b042b2
     _textureDirty = true;
 
     return true;
 }
 
 void KameleonPlane::setUniforms(){
-<<<<<<< HEAD
+
     setTextureUniforms();
-=======
-    std::vector<int> selectedOptions = _dataOptions.value();
-    int activeTextures = std::min((int)selectedOptions.size(), MAX_TEXTURES);
-    int activeTransferfunctions = std::min((int)_transferFunctions.size(), MAX_TEXTURES);
-
-
-    ghoul::opengl::TextureUnit txUnits[6];
-    int j = 0;
-    for(int option : selectedOptions){
-        if(_textures[option]){
-            txUnits[j].activate();
-            _textures[option]->bind();
-            _shader->setUniform(
-                "textures[" + std::to_string(j) + "]",
-                txUnits[j]
-            );
-
-            j++;
-            if(j >= MAX_TEXTURES) break;
-        }
-    }
-
-    // if(activeTextures > MAX_TEXTURES){
-    //     if(selectedOptions.back()>=(int)_transferFunctions.size())
-    if(activeTextures > 0 && selectedOptions.back()>=(int)_transferFunctions.size())
-            activeTransferfunctions = 1;
-
-    ghoul::opengl::TextureUnit tfUnits[6];
-    j = 0;
-
-    if((activeTransferfunctions == 1)){
-        tfUnits[0].activate();
-        _transferFunctions[0]->bind();
-        _shader->setUniform(
-            "transferFunctions[0]",
-            tfUnits[0]
-        );
-    }else{
-        for(int option : selectedOptions){
-            if(_transferFunctions[option]){
-                tfUnits[j].activate();
-                _transferFunctions[option]->bind();
-                _shader->setUniform(
-                "transferFunctions[" + std::to_string(j) + "]",
-                tfUnits[j]
-                );
-
-                j++;
-                if(j >= MAX_TEXTURES) break;
-            }
-        }
-    }
-
-    _shader->setUniform("numTextures", activeTextures);
-    _shader->setUniform("numTransferFunctions", activeTransferfunctions);
->>>>>>> e1b042b2
     _shader->setUniform("backgroundValues", _backgroundValues.value());
     _shader->setUniform("transparency", _alpha.value());
 }
@@ -405,20 +303,10 @@
             std::string fullName = name();
             std::string partName = fullName.substr(0,fullName.find_last_of("-"));
             for (json::iterator it = fieldlines.begin(); it != fieldlines.end(); ++it) {
-
-<<<<<<< HEAD
-                _fieldlines.addOption({i, name()+"/"+it.key()});
-                _fieldlineState[i] = std::make_tuple(partName+"/"+it.key(), it.value(), false);
-                i++;
-            }
-=======
-
                 _fieldlines.addOption({i, it.key()});
                 _fieldlineState[i] = std::make_tuple(partName+"/"+it.key(), it.value(), false);
                 i++;
             }
-
->>>>>>> e1b042b2
         } catch(const std::exception& e) {
             LERROR("Error when reading json file with paths to seedpoints: " + std::string(e.what()));
         }
@@ -497,7 +385,7 @@
             changeKwPath(path);
         }
 
-        loadTexture();
+        updateTexture();
     });
 }
 
