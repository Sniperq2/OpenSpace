/*****************************************************************************************
*                                                                                       *
* OpenSpace                                                                             *
*                                                                                       *
* Copyright (c) 2014-2016                                                               *
*                                                                                       *
* Permission is hereby granted, free of charge, to any person obtaining a copy of this  *
* software and associated documentation files (the "Software"), to deal in the Software *
* without restriction, including without limitation the rights to use, copy, modify,    *
* merge, publish, distribute, sublicense, and/or sell copies of the Software, and to    *
* permit persons to whom the Software is furnished to do so, subject to the following   *
* conditions:                                                                           *
*                                                                                       *
* The above copyright notice and this permission notice shall be included in all copies *
* or substantial portions of the Software.                                              *
*                                                                                       *
* THE SOFTWARE IS PROVIDED "AS IS", WITHOUT WARRANTY OF ANY KIND, EXPRESS OR IMPLIED,   *
* INCLUDING BUT NOT LIMITED TO THE WARRANTIES OF MERCHANTABILITY, FITNESS FOR A         *
* PARTICULAR PURPOSE AND NONINFRINGEMENT. IN NO EVENT SHALL THE AUTHORS OR COPYRIGHT    *
* HOLDERS BE LIABLE FOR ANY CLAIM, DAMAGES OR OTHER LIABILITY, WHETHER IN AN ACTION OF  *
* CONTRACT, TORT OR OTHERWISE, ARISING FROM, OUT OF OR IN CONNECTION WITH THE SOFTWARE  *
* OR THE USE OR OTHER DEALINGS IN THE SOFTWARE.                                         *
****************************************************************************************/

#ifndef __DATAPROCESSOR_H__
#define __DATAPROCESSOR_H__

#include <openspace/properties/selectionproperty.h>
#include <ghoul/glm.h>
#include <glm/gtx/std_based_type.hpp>
#include <set>
#include <openspace/util/histogram.h>

namespace openspace{
class DataProcessor{
    friend class IswaBaseGroup;
public:
    DataProcessor();
    ~DataProcessor();

    /**
     * Reads and returns the necessary metadata from the data file.
     * 
     * @param data The data file content to read metadata from
     * @param dimensions the dimensions of the data, will be modified
     * 
     * @return An array with data variable options
     */
    virtual std::vector<std::string> readMetadata(const std::string& data, glm::size3_t& dimensions) = 0;

    /**
     * Function that initializes the dataprocessor for a new data variable by 
     * calculating its min & max value, standard deviation, sum and histogram for a 
     * given data file. This file will then be used as reference when normalizing, filtering
     * and give auto-contrast 
     * 
     * @param data The data file content to add data from
     * @param dataOptions a list of dataoptions that you want to pre-process
     */
    virtual void addDataValues(const std::string& data, const properties::SelectionProperty& dataOptions) = 0;

    /**
     * Will take raw input data as a string and return it as a vector of 
     * float arrays (one float array per data variable that is selected).
     * Before returning it, the data is processed with normalization and 
     * an optional histogram equalization. 
     * 
     * @param data input data. directly from data file (file contents)
     * @param dataOptions Pass in the dataOptions property from the Renderable
     * @param dimensions Dimensions of the data
     * @return Processed data
     */
    virtual std::vector<float*> processData(const std::string& data, const properties::SelectionProperty& dataOptions, const glm::size3_t& dimensions) = 0;

    void useLog(bool useLog);
    void useHistogram(bool useHistogram);
    void normValues(glm::vec2 normValues);
    glm::size3_t dimensions();
    glm::vec2 filterValues();

    void clear();
protected:
    float processDataPoint(float value, int option);
    void initializeVectors(int numOptions);
    void calculateFilterValues(std::vector<int> selectedOptions);
    void add(std::vector<std::vector<float>>& optionValues, std::vector<float>& sum);


    std::vector<float> _min; 
    std::vector<float> _max;
    std::set<std::string> _coordinateVariables;
    glm::size3_t _dimensions;

    //glm::vec2 _histNormValues;
private:
    float normalizeWithStandardScore(float value, float mean, float sd, glm::vec2 normalizationValues = glm::vec2(1.0f, 1.0f));
    float unnormalizeWithStandardScore(float value, float mean, float sd, glm::vec2 normalizationValues = glm::vec2(1.0f, 1.0f));

    bool _useLog;
    bool _useHistogram;
    
    glm::vec2 _normValues;
    glm::vec2 _filterValues;
    
    std::vector<float> _sum;
    std::vector<float> _standardDeviation;
    std::vector<float> _numValues;
    std::vector<float> _fitValues;

    std::vector<std::shared_ptr<Histogram>> _histograms;
<<<<<<< HEAD

=======
    std::vector<std::shared_ptr<Histogram>> _unNormalizedhistograms;
    std::set<std::string> _coordinateVariables;
>>>>>>> efb141c6
};

} // namespace openspace
#endif //__DATAPROCESSOR_H__<|MERGE_RESOLUTION|>--- conflicted
+++ resolved
@@ -108,12 +108,8 @@
     std::vector<float> _fitValues;
 
     std::vector<std::shared_ptr<Histogram>> _histograms;
-<<<<<<< HEAD
 
-=======
     std::vector<std::shared_ptr<Histogram>> _unNormalizedhistograms;
-    std::set<std::string> _coordinateVariables;
->>>>>>> efb141c6
 };
 
 } // namespace openspace
