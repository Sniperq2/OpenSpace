/*****************************************************************************************
 *                                                                                       *
 * OpenSpace                                                                             *
 *                                                                                       *
 * Copyright (c) 2014-2016                                                               *
 *                                                                                       *
 * Permission is hereby granted, free of charge, to any person obtaining a copy of this  *
 * software and associated documentation files (the "Software"), to deal in the Software *
 * without restriction, including without limitation the rights to use, copy, modify,    *
 * merge, publish, distribute, sublicense, and/or sell copies of the Software, and to    *
 * permit persons to whom the Software is furnished to do so, subject to the following   *
 * conditions:                                                                           *
 *                                                                                       *
 * The above copyright notice and this permission notice shall be included in all copies *
 * or substantial portions of the Software.                                              *
 *                                                                                       *
 * THE SOFTWARE IS PROVIDED "AS IS", WITHOUT WARRANTY OF ANY KIND, EXPRESS OR IMPLIED,   *
 * INCLUDING BUT NOT LIMITED TO THE WARRANTIES OF MERCHANTABILITY, FITNESS FOR A         *
 * PARTICULAR PURPOSE AND NONINFRINGEMENT. IN NO EVENT SHALL THE AUTHORS OR COPYRIGHT    *
 * HOLDERS BE LIABLE FOR ANY CLAIM, DAMAGES OR OTHER LIABILITY, WHETHER IN AN ACTION OF  *
 * CONTRACT, TORT OR OTHERWISE, ARISING FROM, OUT OF OR IN CONNECTION WITH THE SOFTWARE  *
 * OR THE USE OR OTHER DEALINGS IN THE SOFTWARE.                                         *
 ****************************************************************************************/
#include <modules/iswa/util/iswamanager.h>

#include <modules/iswa/rendering/iswabasegroup.h>
#include <modules/iswa/rendering/iswadatagroup.h>
#include <modules/iswa/rendering/iswakameleongroup.h>

#include <modules/iswa/util/dataprocessortext.h>
#include <modules/iswa/util/dataprocessorjson.h>
#include <modules/iswa/util/dataprocessorkameleon.h>
#include <modules/iswa/ext/json/json.hpp>

#include <fstream>
#include <memory> // for shared_pointer

#include <ghoul/filesystem/filesystem>
#include <openspace/scene/scene.h>
#include <openspace/util/spicemanager.h>
#include <openspace/scripting/scriptengine.h>
#include <openspace/engine/openspaceengine.h>
#include <openspace/rendering/renderengine.h>

#include "iswamanager_lua.inl";

namespace {
    using json = nlohmann::json;
    const std::string _loggerCat = "IswaManager";
    std::string baseUrl = "http://iswa-demo-server.herokuapp.com/";
    //const std::string baseUrl = "http://128.183.168.116:3000/";
}

namespace openspace{

IswaManager::IswaManager()
    : _luaConverter()
{
    _month["JAN"] = "01";
    _month["FEB"] = "02";
    _month["MAR"] = "03";
    _month["APR"] = "04";
    _month["MAY"] = "05";
    _month["JUN"] = "06";
    _month["JUL"] = "07";
    _month["AUG"] = "08";
    _month["SEP"] = "09";
    _month["OCT"] = "10";
    _month["NOV"] = "11";
    _month["DEC"] = "12";

    _resourceType[ResourceType::Texture] = "Texture";
    _resourceType[ResourceType::Json] = "Json";
    _resourceType[ResourceType::Text] = "Text";
    _resourceType[ResourceType::Cdf] = "Kameleon";

    _cygnetType[CygnetType::TexturePlane] = "TexturePlane";
    _cygnetType[CygnetType::DataPlane] = "DataPlane";
    _cygnetType[CygnetType::KameleonPlane] = "KameleonPlane";
    _cygnetType[CygnetType::DataSphere] = "DataSphere";

    _geometryType[GeometryType::Plane] = "Plane";
    _geometryType[GeometryType::Sphere] = "Sphere";

    OsEng.downloadManager().fetchFile(
        "http://iswa3.ccmc.gsfc.nasa.gov/IswaSystemWebApp/CygnetHealthServlet",
        [this](const DownloadManager::MemoryFile& file){
            fillCygnetInfo(std::string(file.buffer));
        },
        [](const std::string& err){
            LWARNING("Download to memory was aborted: " + err);
        }
    );
}

IswaManager::~IswaManager(){
    _groups.clear();
    _cygnetInformation.clear();
}

void IswaManager::addIswaCygnet(int id, ResourceType resourceType, std::string group){
    if(id > 0){

        createScreenSpace(id);

    }else if(id < 0){

        // create metadata object and assign group, id and resourceType
        std::shared_ptr<MetadataFuture> meta = std::make_shared<MetadataFuture>();
        meta->id = id;
        meta->group = group;
        meta->resourceType = resourceType;

        auto metadataCallback = 
        [this, meta](const DownloadManager::MemoryFile& file){
            std::string metadata(file.buffer, file.size);
            meta->json = metadata;
            createIswaCygnet(meta);
            LDEBUG("Download to memory finished");
        };

        // Download metadata
        OsEng.downloadManager().fetchFile(
            baseUrl + std::to_string(-id),
            metadataCallback,
            [id](const std::string& err){
                LDEBUG("Download to memory was aborted for data cygnet with id "+ std::to_string(id)+": " + err);
            }
        );
    }
}


void IswaManager::addKameleonCdf(std::string groupName, int pos){
    // auto info = _cdfInformation[group][pos];
    auto group = iswaGroup(groupName);
    if(group){
        std::dynamic_pointer_cast<IswaKameleonGroup>(group)->changeCdf(_cdfInformation[groupName][pos].path);
        return;
    }

    createKameleonPlane(_cdfInformation[groupName][pos], "z");
    createKameleonPlane(_cdfInformation[groupName][pos], "y");
    createKameleonPlane(_cdfInformation[groupName][pos], "x");
    clearGroupBuildData(groupName);
}

bool IswaManager::getResourceType(const std::string& type, ResourceType& enumType){
    for(int i = 0; i <= ResourceType::NoResourceType; i++){
        if(i == ResourceType::NoResourceType){
            return false;           
        } else if (type == _resourceType.at(i)) {
            enumType = static_cast<ResourceType>(i);
            return true;
        }  
    }
}

bool IswaManager::getCygnetType(const std::string& type, CygnetType& enumType){

    for(int i = 0; i <= CygnetType::NoCygnetType; i++) {
         if(i == CygnetType::NoCygnetType){
            return false;           
        } else if (type == _cygnetType.at(i)) {
            enumType = static_cast<CygnetType>(i);
            return true;
        }
    }
}

std::string IswaManager::cygnetType(int i){
    return _cygnetType[static_cast<CygnetType>(i)];
}

std::future<DownloadManager::MemoryFile> IswaManager::fetchImageCygnet(int id, double timestamp) const {
    return std::move(OsEng.downloadManager().fetchFile(

            iswaUrl(id, timestamp, "image"),
            [id](const DownloadManager::MemoryFile& file){
                LDEBUG("Download to memory finished for image cygnet with id: " + std::to_string(id));
            },
            [id](const std::string& err){
                LDEBUG("Download to memory was aborted for image cygnet with id "+ std::to_string(id)+": " + err);
            }
        ) );   
}

std::future<DownloadManager::MemoryFile> IswaManager::fetchDataCygnet(int id, double timestamp) const {
    return std::move(OsEng.downloadManager().fetchFile(
            iswaUrl(id, timestamp, "data"),
            [id](const DownloadManager::MemoryFile& file){
                LDEBUG("Download to memory finished for data cygnet with id: " + std::to_string(id));
            },
            [id](const std::string& err){
                LDEBUG("Download to memory was aborted for data cygnet with id "+ std::to_string(id)+": " + err);
            }
        ) );   
}

std::string IswaManager::iswaUrl(int id, double timestamp, std::string type) const{
    std::string url;
    if(id < 0){
        url = baseUrl+type+"/" + std::to_string(-id) + "/";
    } else{
        url = "http://iswa3.ccmc.gsfc.nasa.gov/IswaSystemWebApp/iSWACygnetStreamer?window=-1&cygnetId="+ std::to_string(id) +"&timestamp=";
    }        

    std::string t = SpiceManager::ref().dateFromEphemerisTime(timestamp);
    std::stringstream ss(t);
    std::string token;


    //get the url with the right time format
    std::getline(ss, token, ' ');
    url += token + "-"; 
    std::getline(ss, token, ' ');
    url += _month.at(token) + "-";
    std::getline(ss, token, 'T');
    url += token + "%20";
    std::getline(ss, token, '.');
    url += token;

    return url;
}

void IswaManager::registerGroup(std::string groupName, CygnetType cygnetType, ResourceType resourceType){
    if(_groups.find(groupName) == _groups.end()){

        // choose the right dataprocessor depending on resourcetype
        std::shared_ptr<DataProcessor> dataProcessor;
        if (ResourceType::Json == resourceType)
            dataProcessor = std::make_shared<DataProcessorJson>();
        else if (ResourceType::Text == resourceType)
            dataProcessor = std::make_shared<DataProcessorText>();
        else if (ResourceType::Cdf == resourceType)
            dataProcessor = std::make_shared<DataProcessorKameleon>();

        // Factory. Create the right cygnet depending on cygnetType
        if(cygnetType == CygnetType::TexturePlane){
            std::shared_ptr<IswaBaseGroup> group = std::make_shared<IswaBaseGroup>(groupName, cygnetType);
            _groups.insert( std::pair<std::string, std::shared_ptr<IswaBaseGroup> >(groupName, group));
        } else if(cygnetType == CygnetType::KameleonPlane){
           std::shared_ptr<IswaBaseGroup> group = std::make_shared<IswaKameleonGroup>(groupName, cygnetType, dataProcessor);
            _groups.insert( std::pair<std::string, std::shared_ptr<IswaBaseGroup> >(groupName, group));
        } else if(cygnetType == CygnetType::DataSphere || cygnetType == CygnetType::DataPlane){
           std::shared_ptr<IswaBaseGroup> group = std::make_shared<IswaDataGroup>(groupName, cygnetType, dataProcessor);
            _groups.insert( std::pair<std::string, std::shared_ptr<IswaBaseGroup> >(groupName, group));
        }
    } else {
        LWARNING("Trying to add Group with name: '" + groupName + "' but it already exist.");
    }
}

void IswaManager::unregisterGroup(std::string groupName){
    if(_groups.find(groupName) != _groups.end()){
        _groups.erase(groupName);
    } else {
        LWARNING("Trying to erase Group with name: '" + groupName + "' but it does not exist.");
    }
}

std::shared_ptr<IswaBaseGroup> IswaManager::iswaGroup(std::string name){
    if(_groups.find(name) != _groups.end()){
        return _groups[name];
    }

    return nullptr;
}

std::map<int, std::shared_ptr<CygnetInfo>>& IswaManager::cygnetInformation() {
    return _cygnetInformation;
}

std::map<std::string, std::shared_ptr<IswaBaseGroup>>& IswaManager::groups() {
    return _groups;
}

std::map<std::string, std::vector<CdfInfo>>& IswaManager::cdfInformation() {
    return _cdfInformation;
}

void IswaManager::createScreenSpace(int id){
    std::string script = "openspace.iswa.addScreenSpaceCygnet("
        "{CygnetId =" + std::to_string(id) + "});";
    OsEng.scriptEngine().queueScript(
        script,
        scripting::ScriptEngine::RemoteScripting::Yes
    );
}

void IswaManager::createIswaCygnet(std::shared_ptr<MetadataFuture> metadata){
    //convert metadata to json
    json jsondata = json::parse(metadata->json);

    // set geometry type
    std::string geometryType;
    if(jsondata["Coordinate Type"].is_null()){
        geometryType = _geometryType[GeometryType::Sphere];
    } else if (jsondata["Coordinate Type"] == "Cartesian"){
        geometryType = _geometryType[GeometryType::Plane];
    } else {
        LERROR("Unknown Coordinate type");
        return;
    }

    ResourceType resourceType = static_cast<ResourceType>(metadata->resourceType);

    std::string resource;
    if(resourceType == ResourceType::Text || resourceType == ResourceType::Json){
        resource = "Data";
    }else{
        resource = "Texture";
    }

    //check if cygnet type is valid
    CygnetType cygnetTypeId;
    std::string cygnetTypeString = resource + geometryType;
    if(!getCygnetType(cygnetTypeString, cygnetTypeId)){
        // LERROR("Unknown Cygnet type: " + metadata->cygnetType);
        return;
    }
    metadata->cygnetType = cygnetTypeId;

<<<<<<< HEAD
    // check if this plane already exist
    metadata->name = _cygnetType[metadata->cygnetType] + std::to_string(metadata->id);
    if( OsEng.renderEngine().scene()->sceneGraphNode(metadata->name) ){
        LERROR("A node with name \"" + metadata->name +"\" already exist");
        return;
=======
    std::string luaTable = jsonPlaneToLuaTable(data);
    if(luaTable != ""){
        std::string script = "openspace.addSceneGraphNode(" + luaTable + ");";
        OsEng.scriptEngine().queueScript(
            script,
            scripting::ScriptEngine::RemoteScripting::Yes
        );
>>>>>>> c21bb3bb
    }

    //check if group exist
    if(!metadata->group.empty()){
        auto it = _groups.find(metadata->group);
        if(it == _groups.end()){
            registerGroup(metadata->group, cygnetTypeId, resourceType);
        } else if( !(*it).second->isType(cygnetTypeId) ){
            LWARNING("Group with name " + metadata->group + " Is not the same type as: " + _cygnetType[metadata->cygnetType]);
            metadata->group="";
        }
    }
    metadata->name = metadata->group + "_" + metadata->name;
    
    // create the luaTable for script
    std::string luaTable = _luaConverter.toLuaTable(metadata);

    //queue the add scene graph node script
    if(luaTable != ""){
        std::string script = "openspace.addSceneGraphNode(" + luaTable + ");";
        OsEng.scriptEngine().queueScript(
            script,
            scripting::ScriptEngine::RemoteScripting::Yes
        );
    }
}

void IswaManager::createKameleonPlane(CdfInfo info, std::string cut){

    const std::string& extension = ghoul::filesystem::File(absPath(info.path)).fileExtension();
    if(FileSys.fileExists(absPath(info.path)) && extension == "cdf"){

        if(!info.group.empty()){
            ResourceType resourceType = ResourceType::Cdf;
            CygnetType cygnetType = CygnetType::KameleonPlane;

            if(_groups.find(info.group) == _groups.end())
                registerGroup(info.group, cygnetType, resourceType);

            auto it = _groups.find(info.group);
            if(it == _groups.end() || (*it).second->isType(cygnetType)){
                info.name = info.group +"_"+info.name;
            }else{
                info.group="";
            }
        }

        info.name = info.name+"-"+cut;

        if( OsEng.renderEngine().scene()->sceneGraphNode(info.name) ){
            LERROR("A node with name \"" + info.name +"\" already exist");
            return;
        }

        // create the luaTable for script
        std::string luaTable = _luaConverter.toLuaTable(info, cut);

        if(!luaTable.empty()){
            std::string script = "openspace.addSceneGraphNode(" + luaTable + ");";
            OsEng.scriptEngine().queueScript(
                script,
                scripting::ScriptEngine::RemoteScripting::Yes
            );
        }
    }else{
        LWARNING( absPath(info.path) + " is not a cdf file or can't be found.");
    }
}

<<<<<<< HEAD
void IswaManager::createFieldline(std::string name, std::string cdfPath, std::string seedPath) const {

    std::string luaTable = _luaConverter.toLuaTable(name, cdfPath, seedPath);
    if(!luaTable.empty()){
        std::string script = "openspace.addSceneGraphNode(" + luaTable + ");";
        OsEng.scriptEngine().queueScript(script);
=======
void IswaManager::createFieldline(std::string name, std::string cdfPath, std::string seedPath){
    const std::string& extension = ghoul::filesystem::File(absPath(cdfPath)).fileExtension();

    if(FileSys.fileExists(absPath(cdfPath)) && extension == "cdf"){
        std::string luaTable = "{"
            "Name = '" + name + "',"
            "Parent = 'Earth',"
            "Renderable = {"
                "Type = 'RenderableFieldlines',"
                "VectorField = {"
                    "Type = 'VolumeKameleon',"
                    "File = '" + cdfPath + "',"
                    "Model = 'BATSRUS',"
                    "Variables = {'bx', 'by', 'bz'}"
                "},"
                "Fieldlines = {"
                    "Stepsize = 1,"
                    "Classification = true"
                "},"
                "SeedPoints = {"
                    "Type = 'File',"
                    "File = '" + seedPath + "'"
                "}"
            "}"
        "}";
        if(!luaTable.empty()){
            std::string script = "openspace.addSceneGraphNode(" + luaTable + ");";
            OsEng.scriptEngine().queueScript(
                script,
                scripting::ScriptEngine::RemoteScripting::Yes
            );
        }
    }else{
        LWARNING( cdfPath + " is not a cdf file or can't be found.");
>>>>>>> c21bb3bb
    }
}

void IswaManager::fillCygnetInfo(std::string jsonString){
    if(jsonString != ""){
        json j = json::parse(jsonString);
        
        std::set<std::string> lists  =  {"listOfPriorityCygnets", "listOfOKCygnets"
                                        // other types of cygnets available
                                        // ,"listOfStaleCygnets", "listOfInactiveCygnets" 
                                        };

        for(auto list : lists){
            json jsonList = j[list];
            for(int i=0; i<jsonList.size(); i++){
                json jCygnet = jsonList.at(i);

                std::string name = jCygnet["cygnetDisplayTitle"];
                std::replace(name.begin(), name.end(),'.', ',');

                CygnetInfo info = {
                    name,
                    jCygnet["cygnetDescription"],
                    jCygnet["cygnetUpdateInterval"],
                    false
                };
                _cygnetInformation[jCygnet["cygnetID"]] = std::make_shared<CygnetInfo>(info);
            }
        }        
    }
}

// Called from script in scene config
void IswaManager::addCdfFiles(std::string path){
    path = absPath(path);
    if(FileSys.fileExists(path)){

        std::ifstream jsonFile(path);
        
        if (jsonFile.is_open()){
            json cdfGroups = json::parse(jsonFile);
            for(int i=0; i<cdfGroups.size(); i++){
                json cdfGroup = cdfGroups.at(i);

                std::string groupName = cdfGroup["group"];
                std::string fieldlineSeedsIndexFile = cdfGroup["fieldlinefile"];
                
                if(_cdfInformation.find(groupName) != _cdfInformation.end()){
                    LWARNING("CdfGroup with name" + groupName + " already exists.");
                    return;
                }

                _cdfInformation[groupName] = std::vector<CdfInfo>();

                json cdfs = cdfGroup["cdfs"];
                for(int j=0; j<cdfs.size(); j++){
                    json cdf = cdfs.at(j);

                    std::string name = cdf["name"];
                    std::string path = cdf["path"];
                    std::string date = cdf["date"];
            
                    _cdfInformation[groupName].push_back({name, path, groupName, date, fieldlineSeedsIndexFile});
                }

            }

            jsonFile.close();
        }
    }else{
        LWARNING( path + " is not a cdf file or can't be found.");
    }
}

void IswaManager::setBaseUrl(std::string bUrl){
    LDEBUG("Swapped baseurl to: " + bUrl);
    baseUrl = bUrl;
}

<<<<<<< HEAD
void IswaManager::clearGroupBuildData(std::string name){
    if(_groups.find(name) != _groups.end()){
        _groups[name]->dataProcessor()->clearBuildData();
    }
}

scripting::ScriptEngine::LuaLibrary IswaManager::luaLibrary() {
=======
scripting::LuaLibrary IswaManager::luaLibrary() {
>>>>>>> c21bb3bb
    return {
        "iswa",
        {
            {
                "addCygnet",
                &luascriptfunctions::iswa_addCygnet,
                "int, string, string",
                "Adds a IswaCygnet",
            },
            {
                "addScreenSpaceCygnet",
                &luascriptfunctions::iswa_addScreenSpaceCygnet,
                "int, string, string",
                "Adds a Screen Space Cygnets",
            },
            {
                "addKameleonPlanes",
                &luascriptfunctions::iswa_addKameleonPlanes,
                "string, int",
                "Adds KameleonPlanes from cdf file.",
            },
            {
                "addCdfFiles",
                &luascriptfunctions::iswa_addCdfFiles,
                "string",
                "Adds a cdf files to choose from.",
            },
            {
                "removeCygnet",
                &luascriptfunctions::iswa_removeCygnet,
                "string",
                "Remove a Cygnets",
            },
            {
                "removeScreenSpaceCygnet",
                &luascriptfunctions::iswa_removeScrenSpaceCygnet,
                "int",
                "Remove a Screen Space Cygnets",
            },
            {
                "removeGroup",
                &luascriptfunctions::iswa_removeGroup,
                "int",
                "Remove a group of Cygnets",
            },
            {
                "setBaseUrl",
                &luascriptfunctions::iswa_setBaseUrl,
                "string",
                "sets the base url",
<<<<<<< HEAD
                true
            },
            {
                "clearGroupBuildData",
                &luascriptfunctions::iswa_clearGroupBuildData,
                "string",
                "Clear build data for a group",
                true
=======
>>>>>>> c21bb3bb
            }
        }
    };
}

}// namsepace openspace<|MERGE_RESOLUTION|>--- conflicted
+++ resolved
@@ -185,7 +185,7 @@
         ) );   
 }
 
-std::future<DownloadManager::MemoryFile> IswaManager::fetchDataCygnet(int id, double timestamp) const {
+std::future<DownloadManager::MemoryFile> IswaManager::fetchDataCygnet(int id, double timestamp){
     return std::move(OsEng.downloadManager().fetchFile(
             iswaUrl(id, timestamp, "data"),
             [id](const DownloadManager::MemoryFile& file){
@@ -267,15 +267,15 @@
     return nullptr;
 }
 
-std::map<int, std::shared_ptr<CygnetInfo>>& IswaManager::cygnetInformation() {
-    return _cygnetInformation;
-}
-
-std::map<std::string, std::shared_ptr<IswaBaseGroup>>& IswaManager::groups() {
+std::map<int, std::shared_ptr<CygnetInfo>>& IswaManager::cygnetInformation(){
+        return _cygnetInformation;
+}
+
+std::map<std::string, std::shared_ptr<IswaBaseGroup>>& IswaManager::groups(){
     return _groups;
 }
 
-std::map<std::string, std::vector<CdfInfo>>& IswaManager::cdfInformation() {
+std::map<std::string, std::vector<CdfInfo>>& IswaManager::cdfInformation(){
     return _cdfInformation;
 }
 
@@ -321,21 +321,11 @@
     }
     metadata->cygnetType = cygnetTypeId;
 
-<<<<<<< HEAD
     // check if this plane already exist
     metadata->name = _cygnetType[metadata->cygnetType] + std::to_string(metadata->id);
     if( OsEng.renderEngine().scene()->sceneGraphNode(metadata->name) ){
         LERROR("A node with name \"" + metadata->name +"\" already exist");
         return;
-=======
-    std::string luaTable = jsonPlaneToLuaTable(data);
-    if(luaTable != ""){
-        std::string script = "openspace.addSceneGraphNode(" + luaTable + ");";
-        OsEng.scriptEngine().queueScript(
-            script,
-            scripting::ScriptEngine::RemoteScripting::Yes
-        );
->>>>>>> c21bb3bb
     }
 
     //check if group exist
@@ -405,49 +395,15 @@
     }
 }
 
-<<<<<<< HEAD
 void IswaManager::createFieldline(std::string name, std::string cdfPath, std::string seedPath) const {
 
     std::string luaTable = _luaConverter.toLuaTable(name, cdfPath, seedPath);
     if(!luaTable.empty()){
         std::string script = "openspace.addSceneGraphNode(" + luaTable + ");";
-        OsEng.scriptEngine().queueScript(script);
-=======
-void IswaManager::createFieldline(std::string name, std::string cdfPath, std::string seedPath){
-    const std::string& extension = ghoul::filesystem::File(absPath(cdfPath)).fileExtension();
-
-    if(FileSys.fileExists(absPath(cdfPath)) && extension == "cdf"){
-        std::string luaTable = "{"
-            "Name = '" + name + "',"
-            "Parent = 'Earth',"
-            "Renderable = {"
-                "Type = 'RenderableFieldlines',"
-                "VectorField = {"
-                    "Type = 'VolumeKameleon',"
-                    "File = '" + cdfPath + "',"
-                    "Model = 'BATSRUS',"
-                    "Variables = {'bx', 'by', 'bz'}"
-                "},"
-                "Fieldlines = {"
-                    "Stepsize = 1,"
-                    "Classification = true"
-                "},"
-                "SeedPoints = {"
-                    "Type = 'File',"
-                    "File = '" + seedPath + "'"
-                "}"
-            "}"
-        "}";
-        if(!luaTable.empty()){
-            std::string script = "openspace.addSceneGraphNode(" + luaTable + ");";
-            OsEng.scriptEngine().queueScript(
-                script,
-                scripting::ScriptEngine::RemoteScripting::Yes
-            );
-        }
-    }else{
-        LWARNING( cdfPath + " is not a cdf file or can't be found.");
->>>>>>> c21bb3bb
+        OsEng.scriptEngine().queueScript(
+			script,
+			scripting::ScriptEngine::RemoteScripting::Yes
+		);
     }
 }
 
@@ -527,7 +483,6 @@
     baseUrl = bUrl;
 }
 
-<<<<<<< HEAD
 void IswaManager::clearGroupBuildData(std::string name){
     if(_groups.find(name) != _groups.end()){
         _groups[name]->dataProcessor()->clearBuildData();
@@ -535,9 +490,6 @@
 }
 
 scripting::ScriptEngine::LuaLibrary IswaManager::luaLibrary() {
-=======
-scripting::LuaLibrary IswaManager::luaLibrary() {
->>>>>>> c21bb3bb
     return {
         "iswa",
         {
@@ -546,49 +498,55 @@
                 &luascriptfunctions::iswa_addCygnet,
                 "int, string, string",
                 "Adds a IswaCygnet",
+                true
             },
             {
                 "addScreenSpaceCygnet",
                 &luascriptfunctions::iswa_addScreenSpaceCygnet,
                 "int, string, string",
                 "Adds a Screen Space Cygnets",
+                true
             },
             {
                 "addKameleonPlanes",
                 &luascriptfunctions::iswa_addKameleonPlanes,
                 "string, int",
                 "Adds KameleonPlanes from cdf file.",
+                true
             },
             {
                 "addCdfFiles",
                 &luascriptfunctions::iswa_addCdfFiles,
                 "string",
                 "Adds a cdf files to choose from.",
+                true
             },
             {
                 "removeCygnet",
                 &luascriptfunctions::iswa_removeCygnet,
                 "string",
                 "Remove a Cygnets",
+                true
             },
             {
                 "removeScreenSpaceCygnet",
                 &luascriptfunctions::iswa_removeScrenSpaceCygnet,
                 "int",
                 "Remove a Screen Space Cygnets",
+                true
             },
             {
                 "removeGroup",
                 &luascriptfunctions::iswa_removeGroup,
                 "int",
                 "Remove a group of Cygnets",
+                true
             },
             {
                 "setBaseUrl",
                 &luascriptfunctions::iswa_setBaseUrl,
                 "string",
                 "sets the base url",
-<<<<<<< HEAD
                 true
             },
             {
@@ -597,8 +555,6 @@
                 "string",
                 "Clear build data for a group",
                 true
-=======
->>>>>>> c21bb3bb
             }
         }
     };
