--- conflicted
+++ resolved
@@ -59,11 +59,8 @@
         properties::Vec2Property _targetDimensions;
         properties::FloatProperty _showCrosshairThreshold;
         std::unique_ptr<ghoul::opengl::Texture> _texture;
-<<<<<<< HEAD
-        UniformCache(modelTransform, viewProj, texture, showCrosshair, borderWidth, targetDimensions) _uniformCache;
-=======
-        UniformCache(modelTransform, viewProj, texture, fieldOfView, borderWidth, targetRatio, borderColor) _uniformCache;
->>>>>>> 74609230
+
+        UniformCache(modelTransform, viewProj, texture, showCrosshair, borderWidth, targetDimensions, borderColor) _uniformCache;
         GLuint _vertexArray = 0;
         GLuint _vertexBuffer = 0;
         float _fieldOfView = 100.f;
