/*****************************************************************************************
 *                                                                                       *
 * OpenSpace                                                                             *
 *                                                                                       *
 * Copyright (c) 2014-2018                                                               *
 *                                                                                       *
 * Permission is hereby granted, free of charge, to any person obtaining a copy of this  *
 * software and associated documentation files (the "Software"), to deal in the Software *
 * without restriction, including without limitation the rights to use, copy, modify,    *
 * merge, publish, distribute, sublicense, and/or sell copies of the Software, and to    *
 * permit persons to whom the Software is furnished to do so, subject to the following   *
 * conditions:                                                                           *
 *                                                                                       *
 * The above copyright notice and this permission notice shall be included in all copies *
 * or substantial portions of the Software.                                              *
 *                                                                                       *
 * THE SOFTWARE IS PROVIDED "AS IS", WITHOUT WARRANTY OF ANY KIND, EXPRESS OR IMPLIED,   *
 * INCLUDING BUT NOT LIMITED TO THE WARRANTIES OF MERCHANTABILITY, FITNESS FOR A         *
 * PARTICULAR PURPOSE AND NONINFRINGEMENT. IN NO EVENT SHALL THE AUTHORS OR COPYRIGHT    *
 * HOLDERS BE LIABLE FOR ANY CLAIM, DAMAGES OR OTHER LIABILITY, WHETHER IN AN ACTION OF  *
 * CONTRACT, TORT OR OTHERWISE, ARISING FROM, OUT OF OR IN CONNECTION WITH THE SOFTWARE  *
 * OR THE USE OR OTHER DEALINGS IN THE SOFTWARE.                                         *
 ****************************************************************************************/

#ifndef __OPENSPACE_MODULE_KAMELEONVOLUME___RENDERABLEKAMELEONVOLUME___H__
#define __OPENSPACE_MODULE_KAMELEONVOLUME___RENDERABLEKAMELEONVOLUME___H__

#include <openspace/properties/vectorproperty.h>
#include <openspace/properties/optionproperty.h>
#include <openspace/properties/stringproperty.h>
#include <openspace/util/boxgeometry.h>
#include <openspace/rendering/renderable.h>
#include <openspace/rendering/transferfunction.h>
#include <modules/kameleon/include/kameleonwrapper.h>
#include <modules/volume/rawvolume.h>
#include <modules/volume/rendering/basicvolumeraycaster.h>

#include <modules/volume/rendering/volumeclipplanes.h>

namespace openspace {

struct RenderData;

namespace kameleonvolume {

class RenderableKameleonVolume : public Renderable {
public:
    RenderableKameleonVolume(const ghoul::Dictionary& dictionary);
    ~RenderableKameleonVolume();

    void initializeGL() override;
    void deinitializeGL() override;
    bool isReady() const override;
    void render(const RenderData& data, RendererTasks& tasks) override;
    void update(const UpdateData& data) override;
    bool cachingEnabled();

private:
    void load();
    void loadFromPath(const std::string& path);
    void loadRaw(const std::string& path);
    void loadCdf(const std::string& path);
    void storeRaw(const std::string& path);

    std::string cacheSuffix();
    void updateTextureFromVolume();
    void updateRaycasterModelTransform();

    properties::UVec3Property _dimensions;
    properties::StringProperty _variable;
    properties::Vec3Property _lowerDomainBound;
    properties::Vec3Property _upperDomainBound;
    properties::Vec3Property _domainScale;
    bool _autoDomainBounds;

    properties::FloatProperty _lowerValueBound;
    properties::FloatProperty _upperValueBound;
    bool _autoValueBounds;

    properties::OptionProperty _gridType;
    bool _autoGridType;

    std::shared_ptr<volume::VolumeClipPlanes> _clipPlanes;

    properties::FloatProperty _stepSize;
    properties::StringProperty _sourcePath;
    properties::StringProperty _transferFunctionPath;
    properties::BoolProperty _cache;


    std::unique_ptr<volume::RawVolume<float>> _rawVolume;
    std::unique_ptr<volume::RawVolume<GLfloat>> _normalizedVolume;
    std::unique_ptr<volume::BasicVolumeRaycaster> _raycaster;

    std::shared_ptr<ghoul::opengl::Texture> _volumeTexture;
<<<<<<< HEAD
    std::shared_ptr<TransferFunction> _transferFunction;
=======
    std::shared_ptr<openspace::TransferFunction> _transferFunction;
>>>>>>> 9a188cda
};

} // namespace kameleonvolume
} // namespace openspace

#endif // __OPENSPACE_MODULE_KAMELEONVOLUME___RENDERABLEKAMELEONVOLUME___H__<|MERGE_RESOLUTION|>--- conflicted
+++ resolved
@@ -93,11 +93,7 @@
     std::unique_ptr<volume::BasicVolumeRaycaster> _raycaster;
 
     std::shared_ptr<ghoul::opengl::Texture> _volumeTexture;
-<<<<<<< HEAD
-    std::shared_ptr<TransferFunction> _transferFunction;
-=======
     std::shared_ptr<openspace::TransferFunction> _transferFunction;
->>>>>>> 9a188cda
 };
 
 } // namespace kameleonvolume
