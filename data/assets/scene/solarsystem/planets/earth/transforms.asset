--- conflicted
+++ resolved
@@ -92,18 +92,11 @@
 }
 
 assetHelper.registerSceneGraphNodesAndExport(asset, {
-<<<<<<< HEAD
-    EarthBarycenter,
-    EarthCenter,
-    EarthInertial,
-    EarthIAU,
-    GSMReferenceFrame
-=======
   EarthBarycenter,
   EarthCenter,
   EarthInertial,
-  EarthIAU
->>>>>>> a36ac1ee
+  EarthIAU,
+  GSMReferenceFrame
 })
 
 
