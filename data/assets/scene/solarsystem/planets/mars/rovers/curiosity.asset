local assetHelper = asset.require('util/asset_helper')
local transforms = asset.require('./transforms')

--local testTexture = asset.require("../../../../../test3.jpg")
local texturePath2 = asset.localResource("./test2.jpg")

local textures = asset.syncedResource({
    Name = "Mars Curiosity Textures",
    Type = "HttpSynchronization",
    Identifier = "marscuriosity_textures",
    Version = 1
})

local models = asset.syncedResource({
    Name = "Mars Curiosity Model Old",
    Type = "HttpSynchronization",
    Identifier = "marscuriosity_model",
    Version = 4
})


--local models = asset.syncedResource({
--    Name = "Mars Curiosity Model",
--    Type = "HttpSynchronization",
--    Identifier = "marscuriosity_model",
--    Version = 6
--})


-- Curiosity Model --

local Curiosity = {
    Name = "Curiosity",
    Parent = transforms.CuriosityPosition.Name,
    Tag = {"planet_solarsystem", "planet_terrestrial"},
    GuiPath = "Solar System/Planets/Mars/Curiosity"
}


-- Test plane --

--local TestPlane {
--    Name = "TestPlane",
--    Parent = "Root",
--    Renderable = {
--        Type = "RenderablePlane",
--        Size = 1,
--        Billboard = false,
--        Texture = testTexture
--    }
--}




local CuriosityModel = {
    Name = "CuriosityModel",
    Parent = Curiosity.Name,
    GuiPath = "/Solar Syste/Planets/Mars/Curiosity"
}

local CuriosityRA = {
    Name = "CuriosityRA",
    Parent = Curiosity.Name,
    GuiPath = "/Solar Syste/Planets/Mars/Curiosity"
}

local CuriosityMastCam = {
    Name = "CuriosityMastCam",
    Parent = Curiosity.Name,
    GuiPath = "/Solar System/Planets/Mars/Curiosity"
}


-- Curiosity Model Instruments --
-- Test Model

--local renderTestMarsrover = {
--    Name = "renderTestMarsrover",
--    Parent = transforms.RoverLocation.Name,
--    Renderable = {
--        Type = "RenderableSphere",
--        Size = 300.0,
--        Segments = 100.0,
--        Texture = texturePath2
--    }
--}

local Body = {
    Name = "body",
<<<<<<< HEAD
    Parent = CuriosityModel.Name,
=======
    Parent = transforms.RoverLocation.Name,
>>>>>>> e7363eba
    Renderable = {
        Type = "RenderableModel",
        Body = "MARS SCIENCE LABORATORY",
        Geometry = {
          Type = "MultiModelGeometry",
          GeometryFile = models .. "/test_body_origo.obj"
<<<<<<< HEAD
=======
        },
        ColorTexture = textures .. "/MSLTextureTest.png"
    },
    GuiPath = "/Solar System/Planets/Mars/Curiosity"
}

local Body_staticParts = {
    Name = "body_staticparts",
    Parent = Body.Name,
    Renderable = {
        Type = "RenderableModel",
        Body = "MARS SCIENCE LABORATORY",
        Geometry = {
          Type = "MultiModelGeometry",
          GeometryFile = models .. "/test_static_parts_origo.obj"
        },
        ColorTexture = textures .. "/MSLTextureTest.png"
    },
    GuiPath = "/Solar System/Planets/Mars/Curiosity"
}






-- RA 

local RA_Shoulder_AZ = {
    Name = "RA_Shoulder_AZ",
    Parent = transforms.RA_Shoulder_AZ_SpiceRotation.Name,
    Renderable = {
        Type = "RenderableModel",
        Body = "MARS SCIENCE LABORATORY",
        Geometry = {
          Type = "MultiModelGeometry",
          GeometryFile = models .. "/root_test_origo.obj"
>>>>>>> e7363eba
        },
        ColorTexture = textures .. "/MSLTextureTest.png"
    },
    GuiPath = "/Solar System/Planets/Mars/Curiosity"
}

<<<<<<< HEAD

-- RA 

local RA_Shoulder_AZ = {
    Name = "RA_Shoulder_AZ",
    Parent = transforms.RA_Shoulder_AZ_Location.Name,
=======
-- EL
local RA_Shoulder_EL = {
    Name = "RA_Shoulder_EL",
    Parent = transforms.RA_Shoulder_EL_SpiceRotation.Name,
    Renderable = {
        Type = "RenderableModel",
        Body = "MARS SCIENCE LABORATORY",
        Geometry = {
          Type = "MultiModelGeometry",
          -- GeometryFile = models .. "/MSL_RA_arm_1.obj"
          GeometryFile = models .. "/test_arm_1_origo.obj"
        },
        ColorTexture = textures .. "/MSLTextureTest.png"
    },
    GuiPath = "/Solar System/Planets/Mars/Curiosity"
}


local RA_Elbow = {
    Name = "RA_Elbow",
    Parent = transforms.RA_Elbow_SpiceRotation.Name,
>>>>>>> e7363eba
    Renderable = {
        Type = "RenderableModel",
        Body = "MARS SCIENCE LABORATORY",
        Geometry = {
<<<<<<< HEAD
          Type = "MultiModelGeometry",
          --GeometryFile = models .. "/root_test_origo.obj"
          --GeometryFile = models .. "/test_root_fitToRover.obj"
          GeometryFile = models .. "/root_right_fitToRover.obj"
=======
            Type = "MultiModelGeometry",
            GeometryFile = models .. "/test_arm_2_origo.obj"
>>>>>>> e7363eba
        },
        ColorTexture = textures .. "/MSLTextureTest.png"
    },
    GuiPath = "/Solar System/Planets/Mars/Curiosity"
}
--
--local RA_Wrist = {
--    Name = "RA_Wrist",
--    Parent = transforms.RA_Wrist_Location.Name,
--    Renderable = {
--        Type = "RenderableModel",
--        Body = "MARS SCIENCE LABORATORY",
--        Geometry = {
--          Type = "MultiModelGeometry",
--          -- GeometryFile = models .. "/MSL_RA_arm_3.obj"
--          GeometryFile = models .. "/test_arm_3_origo.obj"
--        },
--        ColorTexture = textures .. "/MSLTextureTest.png"
--    },
--    GuiPath = "/Solar System/Planets/Mars/Curiosity"
--}

<<<<<<< HEAD
=======
--local RA_aaaaarm = {
--    Name = "ra_aaaarm",
--    Parent = transforms.RA_Arm1_Location.Name,
--    Renderable = {
--        Type = "RenderableModel",
--        Body = "MARS SCIENCE LABORATORY",
--        Geometry = {
--          Type = "MultiModelGeometry",
--          GeometryFile = models .. "/Origo_RA_arm_1.obj"
--        },
--        ColorTexture = textures .. "/MSLTextureTest.png"
--    },
--    GuiPath = "/Solar System/Planets/Mars/Curiosity"
--}
>>>>>>> e7363eba

-- MastCam
--
--local RSM_ = {
--    Name = "body",
--    Parent = CuriosityModel.Name,
--    Renderable = {
--        Type = "RenderableModel",
--        Body = "MARS SCIENCE LABORATORY",
--        Geometry = {
--          Type = "MultiModelGeometry",
--          GeometryFile = modelsOld .. "/MSL_body.obj"
--        },
--        ColorTexture = textures .. "/MSLTextureTest.png"
--    },
--    GuiPath = "/Solar System/Planets/Mars/Curiosity"
--}
--

<<<<<<< HEAD
-- EL
local RA_Shoulder_EL = {
    Name = "RA_Shoulder_EL",
    Parent = transforms.RA_Shoulder_EL_Location.Name,
    Renderable = {
        Type = "RenderableModel",
        Body = "MARS SCIENCE LABORATORY",
        Geometry = {
          Type = "MultiModelGeometry",
          --GeometryFile = models .. "/MSL_RA_arm_1.obj"
          GeometryFile = models .. "/test_arm_1_origo_roverCoord.obj"
          --GeometryFile = models .. "/test_arm_1_fitToRover.obj"
        },
        ColorTexture = textures .. "/MSLTextureTest.png"
    },
    GuiPath = "/Solar System/Planets/Mars/Curiosity"
}



assetHelper.registerSceneGraphNodesAndExport(asset, {
   RA_Shoulder_AZ,
   RA_Shoulder_EL,
    Curiosity,
    CuriosityModel,
    Body,
    --Wheels_All
})





--local SAM = {
--    Name = "sam",
--    Parent = CuriosityModel.Name,
--    Renderable = {
--        Type = "RenderableModel",
--        Body = "MARS SCIENCE LABORATORY",
--        Geometry = {
--          Type = "MultiModelGeometry",
--          GeometryFile = models .. "/MSL_SAM.obj"
--        },
--        ColorTexture = textures .. "/MSLTextureTest.png"
--    },
--    Tag = {"planet_solarsystem", "planet_terrestrial"},
--    GuiPath = "/Solar System/Planets/Mars/Curiosity"
--}
--
--local SAM_cover1 = {
--    Name = "sam_cover1",
--    Parent = CuriosityModel.Name,
--    Renderable = {
--        Type = "RenderableModel",
--        Body = "MARS SCIENCE LABORATORY",
--        Geometry = {
--          Type = "MultiModelGeometry",
--          GeometryFile = models .. "/MSL_SAM_cover_1.obj"
--        },
--        ColorTexture = textures .. "/MSLTextureTest.png"
--    },
--    Tag = {"planet_solarsystem", "planet_terrestrial"},
--    GuiPath = "/Solar System/Planets/Mars/Curiosity"
--}
--
--local SAM_cover2 = {
--    Name = "sam_cover2",
--    Parent = CuriosityModel.Name,
--    Renderable = {
--        Type = "RenderableModel",
--        Body = "MARS SCIENCE LABORATORY",
--        Geometry = {
--          Type = "MultiModelGeometry",
--          GeometryFile = models .. "/MSL_SAM_cover_2.obj"
--        },
--        ColorTexture = textures .. "/MSLTextureTest.png"
--    },
--    Tag = {"planet_solarsystem", "planet_terrestrial"},
--    GuiPath = "/Solar System/Planets/Mars/Curiosity"
--}
--
--local StaticParts = {
--    Name = "static_parts",
--    Parent = CuriosityModel.Name,
--    Renderable = {
--        Type = "RenderableModel",
--        Body = "MARS SCIENCE LABORATORY",
--        Geometry = {
--          Type = "MultiModelGeometry",
--          GeometryFile = models .. "/MSL_static_parts.obj"
--        },
--        ColorTexture = textures .. "/MSLTextureTest.png"
--    },
--    Tag = {"planet_solarsystem", "planet_terrestrial"},
--    GuiPath = "/Solar System/Planets/Mars/Curiosity"
--}
--
--
--local Wheels_All = {
--    Name = "wheels_all",
--    Parent = CuriosityModel.Name,
--    Renderable = {
--        Type = "RenderableModel",
--        Body = "MARS SCIENCE LABORATORY",
--        Geometry = {
--          Type = "MultiModelGeometry",
--          GeometryFile = models .. "/MSL_wheels_ALL.obj"
--        },
--        ColorTexture = textures .. "/MSLTextureTest.png"
--    },
--    Tag = {"planet_solarsystem", "planet_terrestrial"},
--    GuiPath = "/Solar System/Planets/Mars/Curiosity"
--}
=======





--local Wheels_All = {
--    Name = "wheels_all",
--    Parent = CuriosityModel.Name,
--    Renderable = {
--        Type = "RenderableModel",
--        Body = "MARS SCIENCE LABORATORY",
--        Geometry = {
--          Type = "MultiModelGeometry",
--          GeometryFile = modelsOld .. "/MSL_wheels_ALL.obj"
--        },
--        ColorTexture = textures .. "/MSLTextureTest.png"
--    },
--    Tag = {"planet_solarsystem", "planet_terrestrial"},
--    GuiPath = "/Solar System/Planets/Mars/Curiosity"
--}



assetHelper.registerSceneGraphNodesAndExport(asset, { 
    --renderTestMarsrover,
    Curiosity,
    CuriosityModel, 
    Body,
    Body_staticParts,

    RA_Shoulder_AZ,
    RA_Shoulder_EL
    --RA_Elbow
    --RA_Wrist

    -- Wheels_All
})
>>>>>>> e7363eba
<|MERGE_RESOLUTION|>--- conflicted
+++ resolved
@@ -44,9 +44,9 @@
 --    Parent = "Root",
 --    Renderable = {
 --        Type = "RenderablePlane",
---        Size = 1,
---        Billboard = false,
---        Texture = testTexture
+--        Size = 1, 
+--        Billboard = false, 
+--        Texture = testTexture 
 --    }
 --}
 
@@ -68,7 +68,7 @@
 local CuriosityMastCam = {
     Name = "CuriosityMastCam",
     Parent = Curiosity.Name,
-    GuiPath = "/Solar System/Planets/Mars/Curiosity"
+    GuiPath = "/Solar Syste/Planets/Mars/Curiosity"
 }
 
 
@@ -88,19 +88,13 @@
 
 local Body = {
     Name = "body",
-<<<<<<< HEAD
-    Parent = CuriosityModel.Name,
-=======
     Parent = transforms.RoverLocation.Name,
->>>>>>> e7363eba
     Renderable = {
         Type = "RenderableModel",
         Body = "MARS SCIENCE LABORATORY",
         Geometry = {
           Type = "MultiModelGeometry",
           GeometryFile = models .. "/test_body_origo.obj"
-<<<<<<< HEAD
-=======
         },
         ColorTexture = textures .. "/MSLTextureTest.png"
     },
@@ -138,21 +132,12 @@
         Geometry = {
           Type = "MultiModelGeometry",
           GeometryFile = models .. "/root_test_origo.obj"
->>>>>>> e7363eba
-        },
-        ColorTexture = textures .. "/MSLTextureTest.png"
-    },
-    GuiPath = "/Solar System/Planets/Mars/Curiosity"
-}
-
-<<<<<<< HEAD
-
--- RA 
-
-local RA_Shoulder_AZ = {
-    Name = "RA_Shoulder_AZ",
-    Parent = transforms.RA_Shoulder_AZ_Location.Name,
-=======
+        },
+        ColorTexture = textures .. "/MSLTextureTest.png"
+    },
+    GuiPath = "/Solar System/Planets/Mars/Curiosity"
+}
+
 -- EL
 local RA_Shoulder_EL = {
     Name = "RA_Shoulder_EL",
@@ -174,20 +159,12 @@
 local RA_Elbow = {
     Name = "RA_Elbow",
     Parent = transforms.RA_Elbow_SpiceRotation.Name,
->>>>>>> e7363eba
-    Renderable = {
-        Type = "RenderableModel",
-        Body = "MARS SCIENCE LABORATORY",
-        Geometry = {
-<<<<<<< HEAD
-          Type = "MultiModelGeometry",
-          --GeometryFile = models .. "/root_test_origo.obj"
-          --GeometryFile = models .. "/test_root_fitToRover.obj"
-          GeometryFile = models .. "/root_right_fitToRover.obj"
-=======
+    Renderable = {
+        Type = "RenderableModel",
+        Body = "MARS SCIENCE LABORATORY",
+        Geometry = {
             Type = "MultiModelGeometry",
             GeometryFile = models .. "/test_arm_2_origo.obj"
->>>>>>> e7363eba
         },
         ColorTexture = textures .. "/MSLTextureTest.png"
     },
@@ -210,8 +187,6 @@
 --    GuiPath = "/Solar System/Planets/Mars/Curiosity"
 --}
 
-<<<<<<< HEAD
-=======
 --local RA_aaaaarm = {
 --    Name = "ra_aaaarm",
 --    Parent = transforms.RA_Arm1_Location.Name,
@@ -226,7 +201,6 @@
 --    },
 --    GuiPath = "/Solar System/Planets/Mars/Curiosity"
 --}
->>>>>>> e7363eba
 
 -- MastCam
 --
@@ -246,121 +220,6 @@
 --}
 --
 
-<<<<<<< HEAD
--- EL
-local RA_Shoulder_EL = {
-    Name = "RA_Shoulder_EL",
-    Parent = transforms.RA_Shoulder_EL_Location.Name,
-    Renderable = {
-        Type = "RenderableModel",
-        Body = "MARS SCIENCE LABORATORY",
-        Geometry = {
-          Type = "MultiModelGeometry",
-          --GeometryFile = models .. "/MSL_RA_arm_1.obj"
-          GeometryFile = models .. "/test_arm_1_origo_roverCoord.obj"
-          --GeometryFile = models .. "/test_arm_1_fitToRover.obj"
-        },
-        ColorTexture = textures .. "/MSLTextureTest.png"
-    },
-    GuiPath = "/Solar System/Planets/Mars/Curiosity"
-}
-
-
-
-assetHelper.registerSceneGraphNodesAndExport(asset, {
-   RA_Shoulder_AZ,
-   RA_Shoulder_EL,
-    Curiosity,
-    CuriosityModel,
-    Body,
-    --Wheels_All
-})
-
-
-
-
-
---local SAM = {
---    Name = "sam",
---    Parent = CuriosityModel.Name,
---    Renderable = {
---        Type = "RenderableModel",
---        Body = "MARS SCIENCE LABORATORY",
---        Geometry = {
---          Type = "MultiModelGeometry",
---          GeometryFile = models .. "/MSL_SAM.obj"
---        },
---        ColorTexture = textures .. "/MSLTextureTest.png"
---    },
---    Tag = {"planet_solarsystem", "planet_terrestrial"},
---    GuiPath = "/Solar System/Planets/Mars/Curiosity"
---}
---
---local SAM_cover1 = {
---    Name = "sam_cover1",
---    Parent = CuriosityModel.Name,
---    Renderable = {
---        Type = "RenderableModel",
---        Body = "MARS SCIENCE LABORATORY",
---        Geometry = {
---          Type = "MultiModelGeometry",
---          GeometryFile = models .. "/MSL_SAM_cover_1.obj"
---        },
---        ColorTexture = textures .. "/MSLTextureTest.png"
---    },
---    Tag = {"planet_solarsystem", "planet_terrestrial"},
---    GuiPath = "/Solar System/Planets/Mars/Curiosity"
---}
---
---local SAM_cover2 = {
---    Name = "sam_cover2",
---    Parent = CuriosityModel.Name,
---    Renderable = {
---        Type = "RenderableModel",
---        Body = "MARS SCIENCE LABORATORY",
---        Geometry = {
---          Type = "MultiModelGeometry",
---          GeometryFile = models .. "/MSL_SAM_cover_2.obj"
---        },
---        ColorTexture = textures .. "/MSLTextureTest.png"
---    },
---    Tag = {"planet_solarsystem", "planet_terrestrial"},
---    GuiPath = "/Solar System/Planets/Mars/Curiosity"
---}
---
---local StaticParts = {
---    Name = "static_parts",
---    Parent = CuriosityModel.Name,
---    Renderable = {
---        Type = "RenderableModel",
---        Body = "MARS SCIENCE LABORATORY",
---        Geometry = {
---          Type = "MultiModelGeometry",
---          GeometryFile = models .. "/MSL_static_parts.obj"
---        },
---        ColorTexture = textures .. "/MSLTextureTest.png"
---    },
---    Tag = {"planet_solarsystem", "planet_terrestrial"},
---    GuiPath = "/Solar System/Planets/Mars/Curiosity"
---}
---
---
---local Wheels_All = {
---    Name = "wheels_all",
---    Parent = CuriosityModel.Name,
---    Renderable = {
---        Type = "RenderableModel",
---        Body = "MARS SCIENCE LABORATORY",
---        Geometry = {
---          Type = "MultiModelGeometry",
---          GeometryFile = models .. "/MSL_wheels_ALL.obj"
---        },
---        ColorTexture = textures .. "/MSLTextureTest.png"
---    },
---    Tag = {"planet_solarsystem", "planet_terrestrial"},
---    GuiPath = "/Solar System/Planets/Mars/Curiosity"
---}
-=======
 
 
 
@@ -397,5 +256,4 @@
     --RA_Wrist
 
     -- Wheels_All
-})
->>>>>>> e7363eba
+})