--- conflicted
+++ resolved
@@ -147,7 +147,6 @@
 
 ---- MASTCAM RSM ----
 
-<<<<<<< HEAD
 local RSM_ZERO_AZ_Location = {
     Name = "RSM_ZERO_AZ_Location",
     Parent = RoverLocation.Name,
@@ -208,68 +207,6 @@
     GuiPath = "/Solar System/Planets/Mars/Curiosity "
 }
 
-
-=======
---local RSM_ZERO_AZ_Location = {
---    Name = "RSM_ZERO_AZ_Location",
---    Parent = RoverLocation.Name,
---    GuiPath = "/Solar System/Planets/Mars/Curiosity "
---}
---
---local RSM_AZ_Location = {
---    Name = "RSM_AZ_Location",
---    Parent = RSM_ZERO_AZ_Location.Name,
---    Transform = {
---        Translation = {
---            Type = "StaticTranslation",
---            Position = {0.743, 0.567, -0.516}
---        },
---        Rotation = {
---            Type = "SpiceRotation",
---            SourceFrame = "MSL_RSM_ZERO_AZ",
---            DestinationFrame = "MSL_RSM_AZ",
---            Kernels = kernels.CuriosityKernels
---        }
---    },
---    GuiPath = "/Solar System/Planets/Mars/Curiosity "
---}
---
---local RSM_ZERO_EL_Location = {
---    Name = "RSM_ZERO_EL_Location",
---    Parent = RSM_AZ_Location.Name,
---    GuiPath = "/Solar System/Planets/Mars/Curiosity "
---}
---
---local RSM_EL_Location = {
---    Name = "RSM_EL_Location",
---    Parent = RSM_ZERO_EL_Location.Name,
---    Transform = {
---        Translation = {
---            Type = "StaticTranslation",
---            Position = {0.055, 0.0, 0.52}
---        },
---        Rotation = {
---            Type = "SpiceRotation",
---            SourceFrame = "MSL_RSM_ZERO_EL",
---            DestinationFrame = "MSL_RSM_EL",
---            Kernels = kernels.CuriosityKernels
---        }
---    },
---    GuiPath = "/Solar System/Planets/Mars/Curiosity "
---}
---
---local RSM_HEAD_Location = {
---    Name = "RSM_HEAD_Location",
---    Parent = RSM_EL_Location.Name,
---    Transform = {
---        Translation = {
---            Type = "StaticTranslation",
---            Position = {0.105, 0.0, 0.32}
---        }
---    },
---    GuiPath = "/Solar System/Planets/Mars/Curiosity "
---}
->>>>>>> 3c938c36
 
 
 
@@ -344,11 +281,11 @@
     RA_Turret_Location,
     RA_Mahli_Location,
 
-    --RSM_ZERO_AZ_Location,
-    --RSM_AZ_Location,
-    --RSM_ZERO_EL_Location,
-    --RSM_EL_Location,
-    --RSM_HEAD_Location,
+    RSM_ZERO_AZ_Location,
+    RSM_AZ_Location,
+    RSM_ZERO_EL_Location,
+    RSM_EL_Location,
+    RSM_HEAD_Location,
     HGA_AZ_Location,
     HGA_EL_Location,
     SAM_Cover_1_Location,
