--- conflicted
+++ resolved
@@ -14,11 +14,7 @@
     Renderable = {
         Type = "RenderableFieldlinesSequence",
         SourceFolder = fieldlinesDirectory,
-<<<<<<< HEAD
-        -- WebFieldlines = true,
-=======
         WebFieldlines = true,
->>>>>>> 5ed0f924
         FlowEnabled = false,
         AlphaBlendlingEnabled = false,
         InputFileType = "osfls",
