--- conflicted
+++ resolved
@@ -2,10 +2,5 @@
 lower 0.0
 upper 1.0
 
-<<<<<<< HEAD
-mappingkey 0.0   0    0    255  255
-mappingkey 1.0  255  0    0    255
-=======
 mappingkey 0.0  20   50    255  205
-mappingkey 1.0  255  50    20    205
->>>>>>> 5ed0f924
+mappingkey 1.0  255  50    20    205