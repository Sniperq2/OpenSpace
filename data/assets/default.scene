<<<<<<< HEAD
asset.require('./base')
=======
local assetHelper = asset.require('util/asset_helper')
local sceneHelper = asset.require('util/scene_helper')
local propertyHelper = asset.require('util/property_helper')

-- Specifying which other assets should be loaded in this scene
asset.require('spice/base')
assetHelper.requestAll(asset, 'scene/solarsystem/sun')
asset.require('scene/solarsystem/planets')
asset.require('scene/solarsystem/planets/mars/moons/phobos')
asset.require('scene/solarsystem/planets/mars/moons/deimos')
asset.require('scene/solarsystem/dwarf_planets/pluto/system')
assetHelper.requestAll(asset, 'scene/digitaluniverse')
-- Load default key bindings applicable to most scenes
asset.require('util/default_keybindings')
asset.require('util/default_dashboard')
asset.require('util/default_joystick')

asset.require('util/webgui')

asset.request('customization/globebrowsing')

asset.request('scene/solarsystem/planets/earth/satellites/satellites_debris')

-- Keybindings that are specific for this scene
local Keybindings = {
    {
        Key = "s",
        Command = propertyHelper.invert('Scene.Earth.Renderable.Layers.NightLayers.Earth at Night 2012.Enabled') ..
                  propertyHelper.invert('Scene.Earth.Renderable.PerformShading') ..
                  propertyHelper.invert('Scene.Earth.Renderable.Atmosphere') ..
                  propertyHelper.invert('Scene.Earth.Renderable.Layers.WaterMasks.MODIS_Water_Mask.Enabled'),
        Name = "Night for earth",
        Documentation = "Toggle night texture, shading, atmosphere, and water for Earth.",
        GuiPath = "/Rendering",
        Local = false
    },
    {
        Key = "b",
        Name = "Toggle background",
        Command = propertyHelper.invert('Scene.MilkyWay.Renderable.Enabled') ..
                  propertyHelper.invert('Scene.Stars.Renderable.Enabled'),
        Documentation = "Toggle background (Stars and Milkyway).",
        GuiPath = "/Rendering",
        Local = false
    },
    {
        Key = "g",
        Name = "Toggle background/shading",
        Command = propertyHelper.invert('Scene.MilkyWay.Renderable.Enabled') ..
                  propertyHelper.invert('Scene.Stars.Renderable.Enabled') ..
                  propertyHelper.invert('Scene.Earth.Renderable.Layers.NightLayers.Earth_at_Night_2012.Enabled') ..
                  propertyHelper.invert('Scene.EarthAtmosphere.Renderable.Enabled') ..
                  propertyHelper.invert('Scene.MarsAtmosphere.Renderable.Enabled') ..
                  propertyHelper.invert('Scene.Earth.Renderable.Layers.WaterMasks.MODIS_Water_Mask.Enabled') ..
                  propertyHelper.invert('Scene.Moon.Renderable.Enabled') ..
                  propertyHelper.invert('Scene.Sun.Renderable.Enabled'),
        Documentation = "Toogles background and shading mode on the Earth and Mars alongside visibility of the Moon and the Sun",
        GuiPath = "/Rendering",
        Local = false
    },
    {
        Key = "h",
        Name="Hide Trails",
        Command = "openspace.setPropertyValue('Scene.*Trail.Renderable.Enabled', false)",
        Documentation = "Disables visibility of the trails",
        GuiPath = "/Rendering",
        Local = false
    },
}
>>>>>>> 029e6779

local earthAsset = asset.require('scene/solarsystem/planets/earth/earth')

asset.onInitialize(function ()
    local now = openspace.time.currentWallTime()
    -- Jump back one day to be able to show complete weather data on Earth.
    openspace.time.setTime(openspace.time.advancedTime(now, "-1d"))

    openspace.globebrowsing.goToGeo("Earth", 58.5877, 16.1924, 20000000)

    openspace.markInterestingNodes({ "Earth", "Mars", "Moon", "Sun" })
end)

asset.onDeinitialize(function ()
    openspace.removeInterestingNodes({ "Earth", "Mars", "Moon", "Sun" })
end)<|MERGE_RESOLUTION|>--- conflicted
+++ resolved
@@ -1,78 +1,7 @@
-<<<<<<< HEAD
 asset.require('./base')
-=======
-local assetHelper = asset.require('util/asset_helper')
-local sceneHelper = asset.require('util/scene_helper')
-local propertyHelper = asset.require('util/property_helper')
-
--- Specifying which other assets should be loaded in this scene
-asset.require('spice/base')
-assetHelper.requestAll(asset, 'scene/solarsystem/sun')
-asset.require('scene/solarsystem/planets')
-asset.require('scene/solarsystem/planets/mars/moons/phobos')
-asset.require('scene/solarsystem/planets/mars/moons/deimos')
-asset.require('scene/solarsystem/dwarf_planets/pluto/system')
-assetHelper.requestAll(asset, 'scene/digitaluniverse')
--- Load default key bindings applicable to most scenes
-asset.require('util/default_keybindings')
-asset.require('util/default_dashboard')
-asset.require('util/default_joystick')
-
-asset.require('util/webgui')
-
-asset.request('customization/globebrowsing')
-
-asset.request('scene/solarsystem/planets/earth/satellites/satellites_debris')
-
--- Keybindings that are specific for this scene
-local Keybindings = {
-    {
-        Key = "s",
-        Command = propertyHelper.invert('Scene.Earth.Renderable.Layers.NightLayers.Earth at Night 2012.Enabled') ..
-                  propertyHelper.invert('Scene.Earth.Renderable.PerformShading') ..
-                  propertyHelper.invert('Scene.Earth.Renderable.Atmosphere') ..
-                  propertyHelper.invert('Scene.Earth.Renderable.Layers.WaterMasks.MODIS_Water_Mask.Enabled'),
-        Name = "Night for earth",
-        Documentation = "Toggle night texture, shading, atmosphere, and water for Earth.",
-        GuiPath = "/Rendering",
-        Local = false
-    },
-    {
-        Key = "b",
-        Name = "Toggle background",
-        Command = propertyHelper.invert('Scene.MilkyWay.Renderable.Enabled') ..
-                  propertyHelper.invert('Scene.Stars.Renderable.Enabled'),
-        Documentation = "Toggle background (Stars and Milkyway).",
-        GuiPath = "/Rendering",
-        Local = false
-    },
-    {
-        Key = "g",
-        Name = "Toggle background/shading",
-        Command = propertyHelper.invert('Scene.MilkyWay.Renderable.Enabled') ..
-                  propertyHelper.invert('Scene.Stars.Renderable.Enabled') ..
-                  propertyHelper.invert('Scene.Earth.Renderable.Layers.NightLayers.Earth_at_Night_2012.Enabled') ..
-                  propertyHelper.invert('Scene.EarthAtmosphere.Renderable.Enabled') ..
-                  propertyHelper.invert('Scene.MarsAtmosphere.Renderable.Enabled') ..
-                  propertyHelper.invert('Scene.Earth.Renderable.Layers.WaterMasks.MODIS_Water_Mask.Enabled') ..
-                  propertyHelper.invert('Scene.Moon.Renderable.Enabled') ..
-                  propertyHelper.invert('Scene.Sun.Renderable.Enabled'),
-        Documentation = "Toogles background and shading mode on the Earth and Mars alongside visibility of the Moon and the Sun",
-        GuiPath = "/Rendering",
-        Local = false
-    },
-    {
-        Key = "h",
-        Name="Hide Trails",
-        Command = "openspace.setPropertyValue('Scene.*Trail.Renderable.Enabled', false)",
-        Documentation = "Disables visibility of the trails",
-        GuiPath = "/Rendering",
-        Local = false
-    },
-}
->>>>>>> 029e6779
 
 local earthAsset = asset.require('scene/solarsystem/planets/earth/earth')
+asset.request('scene/solarsystem/planets/earth/satellites/satellites_debris')
 
 asset.onInitialize(function ()
     local now = openspace.time.currentWallTime()
