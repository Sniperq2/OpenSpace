function preInitialization()
    --[[
    The scripts in this function are executed after the scene is loaded but before the
    scene elements have been initialized, thus they should be used to set the time at
    which the scene should start and other settings that might determine initialization
    critical objects.
    ]]--

    --openspace.time.setTime(openspace.time.currentWallTime())
    openspace.time.setTime('2015-03-15T11:00:00.00')
<<<<<<< HEAD
    openspace.time.setDeltaTime(0)
=======
>>>>>>> 4bec28d6
    dofile(openspace.absPath('${SCRIPTS}/bind_keys.lua'))
end

function postInitialization()
    --[[
    The scripts in this function are executed after all objects in the scene have been
    created and initialized, but before the first render call. This is the place to set
    graphical settings for the renderables.
    ]]--
    openspace.printInfo("Setting default values")
<<<<<<< HEAD
    openspace.setPropertyValue("Sun.renderable.enabled", true)
=======
    openspace.setPropertyValue("Sun.renderable.enab`led", true)
>>>>>>> 4bec28d6
    openspace.setPropertyValue("SunGlare.renderable.enabled", false)
    openspace.setPropertyValue("SunMarker.renderable.enabled", false)
    openspace.setPropertyValue("EarthMarker.renderable.enabled", false)
    openspace.setPropertyValue("Constellation Bounds.renderable.enabled", false)

    openspace.setPropertyValue("MilkyWay.renderable.transparency", 0.55)
    openspace.setPropertyValue("MilkyWay.renderable.segments", 50)

    openspace.resetCameraDirection()

    openspace.printInfo("Done setting default values")

    if openspace.modules.isLoaded("ISWA") then
    
<<<<<<< HEAD
        openspace.iswa.addCdfFiles("${OPENSPACE_DATA}/iswa/cdflist.json");
=======
        openspace.iswa.addCdfFiles("${OPENSPACE_DATA}/cdflist.json");
>>>>>>> 4bec28d6

        --openspace.iswa.addCygnet(7);

        --openspace.iswa.addCygnet(-4,"Data","Gm");
        --openspace.iswa.addCygnet(-5,"Data","Gm");
        --openspace.iswa.addCygnet(-6,"Data","Gm");
        --openspace.iswa.addCygnet(-7,"Data","Gm");
        --openspace.iswa.addCygnet(-8,"Data","Gm");
        --openspace.iswa.addCygnet(-9,"Data","Gm");
    end
end


return {
    ScenePath = ".",
    CommonFolder = "common",
    Camera = {
        Focus = "Earth",    
        --Position = {-6495542956.323095,-74757244129.089355,128449973103.825272, 0.000001},
        Position = {41717685.600207, -0.000000, -0.000000},
        Rotation = {-0.106166, 0.981574, -0.084545, 0.134513},
    },
    Modules = {
        "sun",
        --"mercury",
        --"venus",
        "earth",
        --"mars",
        --"jupiter",
        --"saturn",
        --"uranus",
        --"neptune",
        "stars",
        --"stars-denver",
        "milkyway",
        --"milkyway-eso",
        "constellationbounds",
    }
}<|MERGE_RESOLUTION|>--- conflicted
+++ resolved
@@ -8,10 +8,7 @@
 
     --openspace.time.setTime(openspace.time.currentWallTime())
     openspace.time.setTime('2015-03-15T11:00:00.00')
-<<<<<<< HEAD
     openspace.time.setDeltaTime(0)
-=======
->>>>>>> 4bec28d6
     dofile(openspace.absPath('${SCRIPTS}/bind_keys.lua'))
 end
 
@@ -22,11 +19,7 @@
     graphical settings for the renderables.
     ]]--
     openspace.printInfo("Setting default values")
-<<<<<<< HEAD
-    openspace.setPropertyValue("Sun.renderable.enabled", true)
-=======
     openspace.setPropertyValue("Sun.renderable.enab`led", true)
->>>>>>> 4bec28d6
     openspace.setPropertyValue("SunGlare.renderable.enabled", false)
     openspace.setPropertyValue("SunMarker.renderable.enabled", false)
     openspace.setPropertyValue("EarthMarker.renderable.enabled", false)
@@ -41,11 +34,7 @@
 
     if openspace.modules.isLoaded("ISWA") then
     
-<<<<<<< HEAD
         openspace.iswa.addCdfFiles("${OPENSPACE_DATA}/iswa/cdflist.json");
-=======
-        openspace.iswa.addCdfFiles("${OPENSPACE_DATA}/cdflist.json");
->>>>>>> 4bec28d6
 
         --openspace.iswa.addCygnet(7);
 
