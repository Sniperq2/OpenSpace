return {
    -- Earth barycenter module
    {
        Name = "EarthBarycenter",
        Parent = "SolarSystemBarycenter",
        Transform = {
            Translation = {
                Type = "SpiceTranslation",
                Body = "EARTH",
                Observer = "SUN",
                Kernels = "${OPENSPACE_DATA}/spice/de430_1850-2150.bsp"
            }
        }
    },
    {
    -- The default reference frame for Earth-orbiting satellites
        Name = "EarthInertial",
        Parent = "EarthBarycenter",
        Transform = {
            Rotation = {
                Type = "SpiceRotation",
                SourceFrame = "J2000",
                DestinationFrame = "GALACTIC",
            }
        },
    },
    -- Earth module
    {   
        Name = "Earth",
        Parent = "EarthBarycenter",
        Renderable = {
            Type = "RenderablePlanet",
            Frame = "IAU_EARTH",
            Body = "EARTH",
            Geometry = {
                Type = "SimpleSphere",
                Radius = 6.3781365E6,
                Segments = 100
            },
            Textures = {
                Type = "simple",
                Color = "textures/earth_bluemarble.jpg",
                Night = "textures/earth_night.jpg",
                Height = "textures/earth_bluemarble_height.jpg"
<<<<<<< HEAD
            },
            Atmosphere = {
                -- Atmosphere radius in Km
                --AtmoshereRadius = 6450,
                --AtmoshereRadius = 6420.0,
                AtmoshereRadius = 6447.0,
                --PlanetRadius    = 6378.137,
                PlanetRadius    = 6356.752,
                --PlanetRadius    = 6360.0,
                PlanetAverageGroundReflectance = 0.1,
                Rayleigh = {
                    Coefficients = {
                        -- Wavelengths are given in 10^-9m
                        Wavelengths = {680, 550, 440},
                        -- Reflection coefficients are given in km^-1
                        Scattering = {5.8E-3, 13.5E-3, 33.1E-3},
                        -- In Rayleigh scattering, the coefficients of absorption and scattering are the same.
                    },
                    -- Thichkness of atmosphere if its density were uniform, in Km
                    H_R = 8.0,
                },
                --[[
                Ozone = {
                     Coefficients = {
                        -- Extinction coefficients 
                        Extinction = {3.426E-5, 8.298E-5, 0.356E-5}
                     },
                     H_O = 8.0,
                },
                ]]--
                -- Default
                Mie = {
                    Coefficients = {
                        -- Reflection coefficients are given in km^-1
                        Scattering = {4.0e-3, 4.0e-3, 4.0e-3},
                        --Scattering = {2.0e-5, 2.0e-5, 2.0e-5},
                        -- Extinction coefficients are a fraction of the Mie coefficients
                        Extinction = {4.0e-3/0.9, 4.0e-3/0.9, 4.0e-3/0.9}
                    },
                    -- Height scale (atmosphere thickness for constant density) in Km
                    H_M = 1.2,
                    -- Mie Phase Function Value (G e [-1.0, 1.0]. If G = 1.0, Mie phase function = Rayleigh Phase Function)
                    G = 0.85
                },
                -- Clear Sky
                -- Mie = {
                --     Coefficients = {
                --         Scattering = {20e-3, 20e-3, 20e-3},
                --         Extinction = 1.0/0.9,
                --      }
                --     H_M = 1.2,
                --     G = 0.76,
                -- },
                -- Cloudy
                -- Mie = {
                --     Coefficients = {
                --         Scattering = {3e-3, 3e-3, 3e-3},
                --         Extinction = 1.0/0.9,
                --      }
                --     H_M = 3.0,
                --     G = 0.65,
                -- },
                Image = {
                    ToneMapping = jToneMapping,
                    Exposure = 0.4,
                    Gamma = 1.85,                                                                      
                },
                Debug = {
                    -- PreCalculatedTextureScale is a float from 1.0 to N, with N > 0.0 and N in Naturals (i.e., 1, 2, 3, 4, 5....)
                    PreCalculatedTextureScale = 1.0,
                    SaveCalculatedTextures = false, 
                },                   
            },
=======
            },            
>>>>>>> 5ac5151f
        },
        Tag = {"planet_solarSystem", "planet_terrestrial"},
        Transform = {
            Rotation = {
                Type = "SpiceRotation",
                SourceFrame = "IAU_EARTH",
                DestinationFrame = "GALACTIC",
            },
            Scale = {
                Type = "StaticScale",
                Scale = 1,
            },
        },
        GuiName = "/Solar/Planets/Earth"
    },
    -- Earth Atmosphere
    {
         Name = "EarthAtmosphere",
         Parent = "Earth",
         Renderable = {
              Type = "RenderableAtmosphere",
              Atmosphere = {
                Type = "RenderablePlanet",
                -- Atmosphere radius in Km
                AtmosphereRadius = 6447.0,
                --PlanetRadius    = 6378.137,
                PlanetRadius    = 6356.752,
                --PlanetRadius    = 6360.0,
                PlanetAverageGroundReflectance = 0.1,
                Rayleigh = {
                    Coefficients = {
                        -- Wavelengths are given in 10^-9m
                        Wavelengths = {680, 550, 440},
                        -- Reflection coefficients are given in km^-1
                        Scattering = {5.8E-3, 13.5E-3, 33.1E-3},
                        -- In Rayleigh scattering, the coefficients of absorption and scattering are the same.
                    },
                    -- Thichkness of atmosphere if its density were uniform, in Km
                    H_R = 8.0,
                },
                --[[
                Ozone = {
                     Coefficients = {
                        -- Extinction coefficients 
                        Extinction = {3.426E-5, 8.298E-5, 0.356E-5}
                     },
                     H_O = 8.0,
                },
                ]]--
                -- Default
                Mie = {
                    Coefficients = {
                        -- Reflection coefficients are given in km^-1
                        Scattering = {4.0e-3, 4.0e-3, 4.0e-3},
                        --Scattering = {2.0e-5, 2.0e-5, 2.0e-5},
                        -- Extinction coefficients are a fraction of the Mie coefficients
                        Extinction = {4.0e-3/0.9, 4.0e-3/0.9, 4.0e-3/0.9}
                    },
                    -- Height scale (atmosphere thickness for constant density) in Km
                    H_M = 1.2,
                    -- Mie Phase Function Value (G e [-1.0, 1.0]. If G = 1.0, Mie phase function = Rayleigh Phase Function)
                    G = 0.85
                },
                Image = {
                    ToneMapping = jToneMapping,
                    Exposure = 0.4,
                    Gamma = 1.85,                                                                      
                },
                Debug = {
                    -- PreCalculatedTextureScale is a float from 1.0 to N, with N > 0.0 and N in Naturals (i.e., 1, 2, 3, 4, 5....)
                    PreCalculatedTextureScale = 1.0,
                    SaveCalculatedTextures = false, 
                },                   
              },
         },
    },
    -- EarthTrail module
    {   
        Name = "EarthTrail",
        Parent = "SolarSystemBarycenter",
        Renderable = {
            Type = "RenderableTrailOrbit",
            Translation = {
                Type = "SpiceTranslation",
                Body = "EARTH",
                Observer = "SUN"
            },
            Color = { 0.5, 0.8, 1.0 },
            -- StartTime = "2016 JUN 01 12:00:00.000",
            -- EndTime = "2017 JAN 01 12:00:00.000",
            -- SampleInterval = 3600
            Period = 365.242,
            Resolution = 1000,
            Tag = {"planetTrail_solarSystem", "planetTrail_terrestrial"}
        },
        GuiName = "/Solar/EarthTrail",
    },
    --[[
    {
        Name = "EarthMarker",
        Parent = "Earth",
        Renderable = {
            Type = "RenderablePlane",
            Size = 3.0E11,
            Origin = "Center",
            Billboard = true,
            Texture = "textures/marker.png",
            BlendMode = "Additive"
        },
        Ephemeris = {
            Type = "Static",
            Position = {0, 0, 0, 5}
        }
    }
    ]]
}<|MERGE_RESOLUTION|>--- conflicted
+++ resolved
@@ -42,83 +42,7 @@
                 Color = "textures/earth_bluemarble.jpg",
                 Night = "textures/earth_night.jpg",
                 Height = "textures/earth_bluemarble_height.jpg"
-<<<<<<< HEAD
-            },
-            Atmosphere = {
-                -- Atmosphere radius in Km
-                --AtmoshereRadius = 6450,
-                --AtmoshereRadius = 6420.0,
-                AtmoshereRadius = 6447.0,
-                --PlanetRadius    = 6378.137,
-                PlanetRadius    = 6356.752,
-                --PlanetRadius    = 6360.0,
-                PlanetAverageGroundReflectance = 0.1,
-                Rayleigh = {
-                    Coefficients = {
-                        -- Wavelengths are given in 10^-9m
-                        Wavelengths = {680, 550, 440},
-                        -- Reflection coefficients are given in km^-1
-                        Scattering = {5.8E-3, 13.5E-3, 33.1E-3},
-                        -- In Rayleigh scattering, the coefficients of absorption and scattering are the same.
-                    },
-                    -- Thichkness of atmosphere if its density were uniform, in Km
-                    H_R = 8.0,
-                },
-                --[[
-                Ozone = {
-                     Coefficients = {
-                        -- Extinction coefficients 
-                        Extinction = {3.426E-5, 8.298E-5, 0.356E-5}
-                     },
-                     H_O = 8.0,
-                },
-                ]]--
-                -- Default
-                Mie = {
-                    Coefficients = {
-                        -- Reflection coefficients are given in km^-1
-                        Scattering = {4.0e-3, 4.0e-3, 4.0e-3},
-                        --Scattering = {2.0e-5, 2.0e-5, 2.0e-5},
-                        -- Extinction coefficients are a fraction of the Mie coefficients
-                        Extinction = {4.0e-3/0.9, 4.0e-3/0.9, 4.0e-3/0.9}
-                    },
-                    -- Height scale (atmosphere thickness for constant density) in Km
-                    H_M = 1.2,
-                    -- Mie Phase Function Value (G e [-1.0, 1.0]. If G = 1.0, Mie phase function = Rayleigh Phase Function)
-                    G = 0.85
-                },
-                -- Clear Sky
-                -- Mie = {
-                --     Coefficients = {
-                --         Scattering = {20e-3, 20e-3, 20e-3},
-                --         Extinction = 1.0/0.9,
-                --      }
-                --     H_M = 1.2,
-                --     G = 0.76,
-                -- },
-                -- Cloudy
-                -- Mie = {
-                --     Coefficients = {
-                --         Scattering = {3e-3, 3e-3, 3e-3},
-                --         Extinction = 1.0/0.9,
-                --      }
-                --     H_M = 3.0,
-                --     G = 0.65,
-                -- },
-                Image = {
-                    ToneMapping = jToneMapping,
-                    Exposure = 0.4,
-                    Gamma = 1.85,                                                                      
-                },
-                Debug = {
-                    -- PreCalculatedTextureScale is a float from 1.0 to N, with N > 0.0 and N in Naturals (i.e., 1, 2, 3, 4, 5....)
-                    PreCalculatedTextureScale = 1.0,
-                    SaveCalculatedTextures = false, 
-                },                   
-            },
-=======
             },            
->>>>>>> 5ac5151f
         },
         Tag = {"planet_solarSystem", "planet_terrestrial"},
         Transform = {
