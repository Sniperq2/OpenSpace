return {
    -- RenderableGlobe module
    {
        Name = "Io",
        Parent = "JupiterBarycenter",
<<<<<<< HEAD
        -- SphereOfInfluency unit is meters                
		SphereOfInfluency = 2.0E+7,
        Renderable = {
            Type = "RenderablePlanet",
            Frame = "IAU_IO", -- should exist. 
            Body = "IO",
            Geometry = {
                Type = "SimpleSphere",
                Radius = 1.8213E6,
                Segments = 100
            },
            Textures = {
                Type = "simple",
                Color = "textures/io.jpg",
            },
            Atmosphere = {
                Type = "Nishita", -- for example, values missing etc etc
                MieFactor = 1.0,
                MieColor = {1.0, 1.0, 1.0}
            }
        },
=======
>>>>>>> 0b063827
        Transform = {
            Rotation = {
                Type = "SpiceRotation",
                SourceFrame = "IAU_IO",
                DestinationFrame = "GALACTIC"
            },
            Translation = {
                Type = "SpiceTranslation",
                Target = "IO",
                Observer = "JUPITER BARYCENTER",
                Kernels = "${OPENSPACE_DATA}/spice/jup260.bsp"
            },
        },
        Renderable = {
            Type = "RenderableGlobe",
            Radii = 1821600,
            SegmentsPerPatch = 64,
            Layers = {
                ColorLayers = {
                    {
                        Name = "Io Texture",
                        FilePath = "textures/io.jpg",
                        Enabled = true
                    }
                }
            }
        }
    },
    -- Trail module
    {   
        Name = "IoTrail",
        Parent = "JupiterBarycenter",
        Renderable = {
            Type = "RenderableTrailOrbit",
            Translation = {
                Type = "SpiceTranslation",
                Target = "IO",
                Observer = "JUPITER BARYCENTER"
            },
            Color = { 0.4, 0.4, 0.2 },
            Period =  42 / 24,
            Resolution = 1000
        }
    }
}<|MERGE_RESOLUTION|>--- conflicted
+++ resolved
@@ -3,30 +3,8 @@
     {
         Name = "Io",
         Parent = "JupiterBarycenter",
-<<<<<<< HEAD
         -- SphereOfInfluency unit is meters                
 		SphereOfInfluency = 2.0E+7,
-        Renderable = {
-            Type = "RenderablePlanet",
-            Frame = "IAU_IO", -- should exist. 
-            Body = "IO",
-            Geometry = {
-                Type = "SimpleSphere",
-                Radius = 1.8213E6,
-                Segments = 100
-            },
-            Textures = {
-                Type = "simple",
-                Color = "textures/io.jpg",
-            },
-            Atmosphere = {
-                Type = "Nishita", -- for example, values missing etc etc
-                MieFactor = 1.0,
-                MieColor = {1.0, 1.0, 1.0}
-            }
-        },
-=======
->>>>>>> 0b063827
         Transform = {
             Rotation = {
                 Type = "SpiceRotation",
