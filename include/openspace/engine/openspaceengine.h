/*****************************************************************************************
 *                                                                                       *
 * OpenSpace                                                                             *
 *                                                                                       *
 * Copyright (c) 2014-2016                                                               *
 *                                                                                       *
 * Permission is hereby granted, free of charge, to any person obtaining a copy of this  *
 * software and associated documentation files (the "Software"), to deal in the Software *
 * without restriction, including without limitation the rights to use, copy, modify,    *
 * merge, publish, distribute, sublicense, and/or sell copies of the Software, and to    *
 * permit persons to whom the Software is furnished to do so, subject to the following   *
 * conditions:                                                                           *
 *                                                                                       *
 * The above copyright notice and this permission notice shall be included in all copies *
 * or substantial portions of the Software.                                              *
 *                                                                                       *
 * THE SOFTWARE IS PROVIDED "AS IS", WITHOUT WARRANTY OF ANY KIND, EXPRESS OR IMPLIED,   *
 * INCLUDING BUT NOT LIMITED TO THE WARRANTIES OF MERCHANTABILITY, FITNESS FOR A         *
 * PARTICULAR PURPOSE AND NONINFRINGEMENT. IN NO EVENT SHALL THE AUTHORS OR COPYRIGHT    *
 * HOLDERS BE LIABLE FOR ANY CLAIM, DAMAGES OR OTHER LIABILITY, WHETHER IN AN ACTION OF  *
 * CONTRACT, TORT OR OTHERWISE, ARISING FROM, OUT OF OR IN CONNECTION WITH THE SOFTWARE  *
 * OR THE USE OR OTHER DEALINGS IN THE SOFTWARE.                                         *
 ****************************************************************************************/

#ifndef __OPENSPACEENGINE_H__
#define __OPENSPACEENGINE_H__

#include <openspace/util/keys.h>
#include <openspace/util/mouse.h>

#include <ghoul/glm.h>
#include <ghoul/misc/dictionary.h>

#include <memory>
#include <string>
#include <vector>

namespace ghoul {
namespace cmdparser { class CommandlineParser; }
namespace fontrendering { class FontManager; }
}

namespace openspace {

class ConfigurationManager;
class DownloadManager;
class LuaConsole;
class NetworkEngine;
class GUI;
class RenderEngine;
class SyncBuffer;
class ModuleEngine;
class WindowWrapper;
class SettingsEngine;

namespace interaction { class InteractionHandler; }
namespace gui { class GUI; }
namespace scripting { class ScriptEngine; }
namespace network { class ParallelConnection; }
namespace properties { class PropertyOwner; }
 
class OpenSpaceEngine {
public:
    static bool create(int argc, char** argv,
        std::unique_ptr<WindowWrapper> windowWrapper,
        std::vector<std::string>& sgctArguments);
    static void destroy();
    static bool isInitialized();
    static OpenSpaceEngine& ref();

    bool isMaster();
    void setMaster(bool master);
    double runTime();
    void setRunTime(double t);

    // Guaranteed to return a valid pointer
    ConfigurationManager& configurationManager();
    interaction::InteractionHandler& interactionHandler();
    RenderEngine& renderEngine();
    scripting::ScriptEngine& scriptEngine();
    NetworkEngine& networkEngine();
    LuaConsole& console();
    ModuleEngine& moduleEngine();
    network::ParallelConnection& parallelConnection();
    properties::PropertyOwner& globalPropertyOwner();
    WindowWrapper& windowWrapper();
    ghoul::fontrendering::FontManager& fontManager();
    DownloadManager& downloadManager();

#ifdef OPENSPACE_MODULE_ONSCREENGUI_ENABLED
    gui::GUI& gui();
#endif

    // SGCT callbacks
    bool initialize();
    bool initializeGL();
    void preSynchronization();
    void postSynchronizationPreDraw();
    void render(const glm::mat4& projectionMatrix, const glm::mat4& viewMatrix);
    void postDraw();
    void keyboardCallback(Key key, KeyModifier mod, KeyAction action);
    void charCallback(unsigned int codepoint, KeyModifier mod);
    void mouseButtonCallback(MouseButton button, MouseAction action);
    void mousePositionCallback(double x, double y);
    void mouseScrollWheelCallback(double pos);
    void externalControlCallback(const char* receivedChars, int size, int clientId);
    void encode();
    void decode();

    void enableBarrier();
    void disableBarrier();

    void runPostInitializationScripts(const std::string& sceneDescription);

private:
    OpenSpaceEngine(std::string programName, std::unique_ptr<WindowWrapper> windowWrapper);
    ~OpenSpaceEngine();

    void clearAllWindows();
    bool gatherCommandlineArguments();
    bool loadSpiceKernels();
    void loadFonts();
    void runScripts(const ghoul::Dictionary& scripts);
    void runPreInitializationScripts(const std::string& sceneDescription);
    void configureLogging();
    
    // Components
    std::unique_ptr<ConfigurationManager> _configurationManager;
    std::unique_ptr<interaction::InteractionHandler> _interactionHandler;
    std::unique_ptr<RenderEngine> _renderEngine;
    std::unique_ptr<scripting::ScriptEngine> _scriptEngine;
    std::unique_ptr<NetworkEngine> _networkEngine;
    std::unique_ptr<ghoul::cmdparser::CommandlineParser> _commandlineParser;
    std::unique_ptr<LuaConsole> _console;
    std::unique_ptr<ModuleEngine> _moduleEngine;
    std::unique_ptr<SettingsEngine> _settingsEngine;
<<<<<<< HEAD
=======
    std::unique_ptr<DownloadManager> _downloadManager;
>>>>>>> 4bec28d6
#ifdef OPENSPACE_MODULE_ONSCREENGUI_ENABLED
    std::unique_ptr<gui::GUI> _gui;
#endif
    std::unique_ptr<network::ParallelConnection> _parallelConnection;
    std::unique_ptr<WindowWrapper> _windowWrapper;
    std::unique_ptr<ghoul::fontrendering::FontManager> _fontManager;

    // Others
    std::unique_ptr<properties::PropertyOwner> _globalPropertyNamespace;
    std::unique_ptr<SyncBuffer> _syncBuffer;
    
    bool _isMaster;
    double _runTime;

    static OpenSpaceEngine* _engine;
};

#define OsEng (openspace::OpenSpaceEngine::ref())

}  // namespace openspace

#endif  // __OPENSPACEENGINE_H__<|MERGE_RESOLUTION|>--- conflicted
+++ resolved
@@ -134,10 +134,7 @@
     std::unique_ptr<LuaConsole> _console;
     std::unique_ptr<ModuleEngine> _moduleEngine;
     std::unique_ptr<SettingsEngine> _settingsEngine;
-<<<<<<< HEAD
-=======
     std::unique_ptr<DownloadManager> _downloadManager;
->>>>>>> 4bec28d6
 #ifdef OPENSPACE_MODULE_ONSCREENGUI_ENABLED
     std::unique_ptr<gui::GUI> _gui;
 #endif
