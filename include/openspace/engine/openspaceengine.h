/*****************************************************************************************
 *                                                                                       *
 * OpenSpace                                                                             *
 *                                                                                       *
 * Copyright (c) 2014-2017                                                               *
 *                                                                                       *
 * Permission is hereby granted, free of charge, to any person obtaining a copy of this  *
 * software and associated documentation files (the "Software"), to deal in the Software *
 * without restriction, including without limitation the rights to use, copy, modify,    *
 * merge, publish, distribute, sublicense, and/or sell copies of the Software, and to    *
 * permit persons to whom the Software is furnished to do so, subject to the following   *
 * conditions:                                                                           *
 *                                                                                       *
 * The above copyright notice and this permission notice shall be included in all copies *
 * or substantial portions of the Software.                                              *
 *                                                                                       *
 * THE SOFTWARE IS PROVIDED "AS IS", WITHOUT WARRANTY OF ANY KIND, EXPRESS OR IMPLIED,   *
 * INCLUDING BUT NOT LIMITED TO THE WARRANTIES OF MERCHANTABILITY, FITNESS FOR A         *
 * PARTICULAR PURPOSE AND NONINFRINGEMENT. IN NO EVENT SHALL THE AUTHORS OR COPYRIGHT    *
 * HOLDERS BE LIABLE FOR ANY CLAIM, DAMAGES OR OTHER LIABILITY, WHETHER IN AN ACTION OF  *
 * CONTRACT, TORT OR OTHERWISE, ARISING FROM, OUT OF OR IN CONNECTION WITH THE SOFTWARE  *
 * OR THE USE OR OTHER DEALINGS IN THE SOFTWARE.                                         *
 ****************************************************************************************/

#ifndef __OPENSPACE_CORE___OPENSPACEENGINE___H__
#define __OPENSPACE_CORE___OPENSPACEENGINE___H__

#include <openspace/properties/stringproperty.h>
#include <openspace/util/keys.h>
#include <openspace/util/mouse.h>
#include <ghoul/glm.h>

#include <functional>
#include <memory>
#include <string>
#include <vector>

namespace ghoul { class Dictionary; }
namespace ghoul::cmdparser { class CommandlineParser; }
namespace ghoul::fontrendering { class FontManager; }

namespace openspace {

class AssetManager;
class ConfigurationManager;
class Dashboard;
class DownloadManager;
class GUI;
class LoadingScreen;
class LuaConsole;
class ModuleEngine;
class NetworkEngine;
class ParallelConnection;
class RenderEngine;
class Scene;
class SyncEngine;
class SettingsEngine;
class TimeManager;
class VirtualPropertyManager;
class WindowWrapper;

namespace interaction {
    class NavigationHandler;
    class KeyBindingManager;
}
namespace gui { class GUI; }
namespace properties { class PropertyOwner; }
namespace scripting {
    struct LuaLibrary;
    class ScriptEngine;
    class ScriptScheduler;
} // namespace scripting

class OpenSpaceEngine {
public:
    static void create(int argc, char** argv,
        std::unique_ptr<WindowWrapper> windowWrapper,
        std::vector<std::string>& sgctArguments,
        bool& requestClose, bool consoleLog = true);
    static void destroy();
    static OpenSpaceEngine& ref();
    static bool isCreated();

    // callbacks
    void initialize();
    void initializeGL();
    void deinitialize();
    void preSynchronization();
    void postSynchronizationPreDraw();
    void render(const glm::mat4& sceneMatrix, const glm::mat4& viewMatrix,
        const glm::mat4& projectionMatrix);
    void drawOverlays();
    void postDraw();
    void keyboardCallback(Key key, KeyModifier mod, KeyAction action);
    void charCallback(unsigned int codepoint, KeyModifier mod);
    void mouseButtonCallback(MouseButton button, MouseAction action);
    void mousePositionCallback(double x, double y);
    void mouseScrollWheelCallback(double posX, double posY);
    void externalControlCallback(const char* receivedChars, int size, int clientId);
    void encode();
    void decode();


    void scheduleLoadSingleAsset(std::string assetPath);
  
    void writeDocumentation();
    void toggleShutdownMode();

    // Guaranteed to return a valid pointer
    ConfigurationManager& configurationManager();
    LuaConsole& console();
<<<<<<< HEAD
    AssetManager& assetManager();
=======
    Dashboard& dashboard();
>>>>>>> 255f1870
    DownloadManager& downloadManager();
    ModuleEngine& moduleEngine();
    LoadingScreen& loadingScreen();
    NetworkEngine& networkEngine();
    ParallelConnection& parallelConnection();
    RenderEngine& renderEngine();
    SettingsEngine& settingsEngine();
    TimeManager& timeManager();
    WindowWrapper& windowWrapper();
    ghoul::fontrendering::FontManager& fontManager();
    interaction::NavigationHandler& navigationHandler();
    interaction::KeyBindingManager& keyBindingManager();
    properties::PropertyOwner& globalPropertyOwner();
    scripting::ScriptEngine& scriptEngine();
    scripting::ScriptScheduler& scriptScheduler();
    VirtualPropertyManager& virtualPropertyManager();


    // This method is only to be called from Modules
    enum class CallbackOption {
        Initialize = 0,  // Callback for the end of the initialization
        Deinitialize,    // Callback for the end of the deinitialization
        InitializeGL,    // Callback for the end of the OpenGL initialization
        DeinitializeGL,  // Callback for the end of the OpenGL deinitialization
        PreSync,         // Callback for the end of the pre-sync function
        PostSyncPreDraw, // Callback for the end of the post-sync-pre-draw function
        Render,          // Callback for the end of the render function
        Draw2D,          // Callback for the two-dimensional rendering functions
        PostDraw         // Callback for the end of the post-draw function
    };

    // Registers a callback for a specific CallbackOption
    void registerModuleCallback(CallbackOption option, std::function<void()> function);

    // Registers a callback that is called when a new keyboard event is received
    void registerModuleKeyboardCallback(
        std::function<bool (Key, KeyModifier, KeyAction)> function);

    // Registers a callback that is called when a new character event is received
    void registerModuleCharCallback(
        std::function<bool (unsigned int, KeyModifier)> function);

    // Registers a callback that is called when a new mouse button is received
    void registerModuleMouseButtonCallback(
       std::function<bool (MouseButton, MouseAction)> function);

    // Registers a callback that is called when a new mouse movement is received
    void registerModuleMousePositionCallback(
        std::function<void (double, double)> function);

    // Registers a callback that is called when a scroll wheel change is received
    void registerModuleMouseScrollWheelCallback(
        std::function<bool (double, double)> function
    );

    /**
     * Returns the Lua library that contains all Lua functions available to affect the
     * application.
     */
    static scripting::LuaLibrary luaLibrary();

private:
    OpenSpaceEngine(std::string programName,
        std::unique_ptr<WindowWrapper> windowWrapper);

    void loadSingleAsset(const std::string& assetPath);
    void gatherCommandlineArguments();
    void loadFonts();
<<<<<<< HEAD
    void configureLogging(bool consoleLog);
    void writeDocumentations();
    
    // Components
    std::unique_ptr<ConfigurationManager> _configurationManager;
    std::unique_ptr<Scene> _scene;
    std::unique_ptr<AssetManager> _assetManager;
=======
    void runPreInitializationScripts(const std::string& sceneDescription);
    void runPostInitializationScripts(const std::string& sceneDescription);
    void runGlobalCustomizationScripts(const std::string& sceneDescription);
    void configureLogging();

    // Components
    std::unique_ptr<ConfigurationManager> _configurationManager;
    std::unique_ptr<SceneManager> _sceneManager;
    std::unique_ptr<Dashboard> _dashboard;
>>>>>>> 255f1870
    std::unique_ptr<DownloadManager> _downloadManager;
    std::unique_ptr<LuaConsole> _console;
    std::unique_ptr<ModuleEngine> _moduleEngine;
    std::unique_ptr<NetworkEngine> _networkEngine;
    std::unique_ptr<ParallelConnection> _parallelConnection;
    std::unique_ptr<RenderEngine> _renderEngine;
    std::unique_ptr<SettingsEngine> _settingsEngine;
    std::unique_ptr<SyncEngine> _syncEngine;
    std::unique_ptr<TimeManager> _timeManager;
    std::unique_ptr<WindowWrapper> _windowWrapper;
    std::unique_ptr<ghoul::cmdparser::CommandlineParser> _commandlineParser;
    std::unique_ptr<ghoul::fontrendering::FontManager> _fontManager;
    std::unique_ptr<interaction::NavigationHandler> _navigationHandler;
    std::unique_ptr<interaction::KeyBindingManager> _keyBindingManager;

    std::unique_ptr<scripting::ScriptEngine> _scriptEngine;
    std::unique_ptr<scripting::ScriptScheduler> _scriptScheduler;
    std::unique_ptr<VirtualPropertyManager> _virtualPropertyManager;

    // Others
    std::unique_ptr<properties::PropertyOwner> _globalPropertyNamespace;

    std::unique_ptr<LoadingScreen> _loadingScreen;

    struct {
        properties::StringProperty versionString;
        properties::StringProperty sourceControlInformation;
    } _versionInformation;
    
    bool _hasScheduledAssetLoading;
    std::string _scheduledAssetPathToLoad;

    struct {
        std::vector<std::function<void()>> initialize;
        std::vector<std::function<void()>> deinitialize;

        std::vector<std::function<void()>> initializeGL;
        std::vector<std::function<void()>> deinitializeGL;

        std::vector<std::function<void()>> preSync;
        std::vector<std::function<void()>> postSyncPreDraw;
        std::vector<std::function<void()>> render;
        std::vector<std::function<void()>> draw2D;
        std::vector<std::function<void()>> postDraw;

        std::vector<std::function<bool (Key, KeyModifier, KeyAction)>> keyboard;
        std::vector<std::function<bool (unsigned int, KeyModifier)>> character;

        std::vector<std::function<bool (MouseButton, MouseAction)>> mouseButton;
        std::vector<std::function<void (double, double)>> mousePosition;
        std::vector<std::function<bool (double, double)>> mouseScrollWheel;
    } _moduleCallbacks;

    // Structure that is responsible for the delayed shutdown of the application
    struct {
        // Whether the application is currently in shutdown mode (i.e. counting down the
        // timer and closing it at '0'
        bool inShutdown;
        // Total amount of time the application will wait before actually shutting down
        float waitTime;
        // Current state of the countdown; if it reaches '0', the application will
        // close
        float timer;
    } _shutdown;

    // The first frame might take some more time in the update loop, so we need to know to
    // disable the synchronization; otherwise a hardware sync will kill us after 1 minute
    bool _isFirstRenderingFirstFrame;

    static OpenSpaceEngine* _engine;
};

#define OsEng (openspace::OpenSpaceEngine::ref())

} // namespace openspace

#endif // __OPENSPACE_CORE___OPENSPACEENGINE___H__<|MERGE_RESOLUTION|>--- conflicted
+++ resolved
@@ -109,11 +109,8 @@
     // Guaranteed to return a valid pointer
     ConfigurationManager& configurationManager();
     LuaConsole& console();
-<<<<<<< HEAD
     AssetManager& assetManager();
-=======
     Dashboard& dashboard();
->>>>>>> 255f1870
     DownloadManager& downloadManager();
     ModuleEngine& moduleEngine();
     LoadingScreen& loadingScreen();
@@ -182,25 +179,18 @@
     void loadSingleAsset(const std::string& assetPath);
     void gatherCommandlineArguments();
     void loadFonts();
-<<<<<<< HEAD
+
     void configureLogging(bool consoleLog);
     void writeDocumentations();
     
+    void runGlobalCustomizationScripts(const std::string& sceneDescription);
+    void configureLogging();
+
     // Components
     std::unique_ptr<ConfigurationManager> _configurationManager;
     std::unique_ptr<Scene> _scene;
     std::unique_ptr<AssetManager> _assetManager;
-=======
-    void runPreInitializationScripts(const std::string& sceneDescription);
-    void runPostInitializationScripts(const std::string& sceneDescription);
-    void runGlobalCustomizationScripts(const std::string& sceneDescription);
-    void configureLogging();
-
-    // Components
-    std::unique_ptr<ConfigurationManager> _configurationManager;
-    std::unique_ptr<SceneManager> _sceneManager;
     std::unique_ptr<Dashboard> _dashboard;
->>>>>>> 255f1870
     std::unique_ptr<DownloadManager> _downloadManager;
     std::unique_ptr<LuaConsole> _console;
     std::unique_ptr<ModuleEngine> _moduleEngine;
