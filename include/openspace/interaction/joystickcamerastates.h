/*****************************************************************************************
 *                                                                                       *
 * OpenSpace                                                                             *
 *                                                                                       *
 * Copyright (c) 2014-2021                                                               *
 *                                                                                       *
 * Permission is hereby granted, free of charge, to any person obtaining a copy of this  *
 * software and associated documentation files (the "Software"), to deal in the Software *
 * without restriction, including without limitation the rights to use, copy, modify,    *
 * merge, publish, distribute, sublicense, and/or sell copies of the Software, and to    *
 * permit persons to whom the Software is furnished to do so, subject to the following   *
 * conditions:                                                                           *
 *                                                                                       *
 * The above copyright notice and this permission notice shall be included in all copies *
 * or substantial portions of the Software.                                              *
 *                                                                                       *
 * THE SOFTWARE IS PROVIDED "AS IS", WITHOUT WARRANTY OF ANY KIND, EXPRESS OR IMPLIED,   *
 * INCLUDING BUT NOT LIMITED TO THE WARRANTIES OF MERCHANTABILITY, FITNESS FOR A         *
 * PARTICULAR PURPOSE AND NONINFRINGEMENT. IN NO EVENT SHALL THE AUTHORS OR COPYRIGHT    *
 * HOLDERS BE LIABLE FOR ANY CLAIM, DAMAGES OR OTHER LIABILITY, WHETHER IN AN ACTION OF  *
 * CONTRACT, TORT OR OTHERWISE, ARISING FROM, OUT OF OR IN CONNECTION WITH THE SOFTWARE  *
 * OR THE USE OR OTHER DEALINGS IN THE SOFTWARE.                                         *
 ****************************************************************************************/

#ifndef __OPENSPACE_CORE___JOYSTICKCAMERASTATES___H__
#define __OPENSPACE_CORE___JOYSTICKCAMERASTATES___H__

#include <openspace/interaction/camerainteractionstates.h>

#include <openspace/interaction/joystickinputstate.h>
#include <ghoul/misc/boolean.h>
#include <ghoul/misc/stringconversion.h>
#include <map>
#include <vector>

namespace openspace::interaction {

class JoystickCameraStates : public CameraInteractionStates {
public:
    enum class AxisType {
        None = 0,
        OrbitX,
        OrbitY,
        ZoomIn,
        ZoomOut,
        Zoom,
        LocalRollX,
        LocalRollY,
        GlobalRollX,
        GlobalRollY,
        PanX,
        PanY,
        Property
    };

    enum class JoystickType {
<<<<<<< HEAD
        JoystickLike = 0,
=======
        JoystickLike,
>>>>>>> cfd8b145
        TriggerLike
    };

    BooleanType(AxisInvert);
    BooleanType(ButtonCommandRemote);

    struct AxisInformation {
        AxisType type = AxisType::None;
        AxisInvert invert = AxisInvert::No;
        JoystickType joystickType = JoystickType::JoystickLike;

        // The axis values can either go back to 0 when the joystick is released or it can
        // stay at the value it was before the joystick was released.
        // The latter is called a sticky axis, when the values don't go back to 0.
        bool isSticky = false;

        float deadzone = 0.f;

        // Every axis can have their own sensitivity
        double sensitivity = 0.0;

        // The property info if the type is Property
        std::string propertyUri;
        float minValue = 0.f;
        float maxValue = 1.f;
        bool isRemote = true;
    };

    JoystickCameraStates(double sensitivity, double velocityScaleFactor);

    void updateStateFromInput(
        const JoystickInputStates& joystickInputStates, double deltaTime);

<<<<<<< HEAD
    void setAxisMapping(const std::string& joystickName, int axis, AxisType mapping,
=======
    void setAxisMapping(std::string joystickName, int axis, AxisType mapping,
>>>>>>> cfd8b145
        AxisInvert shouldInvert = AxisInvert::No,
        JoystickType joystickType = JoystickType::JoystickLike,
        bool isSticky = false, double sensitivity = 0.0
    );

<<<<<<< HEAD
    void setAxisMappingProperty(const std::string& joystickName, int axis,
        const std::string& propertyUri, float min = 0.f, float max = 1.f,
=======
    void setAxisMappingProperty(std::string joystickName, int axis,
        std::string propertyUri, float min = 0.f, float max = 1.f,
>>>>>>> cfd8b145
        AxisInvert shouldInvert = AxisInvert::No, bool isRemote = true
    );

    AxisInformation axisMapping(const std::string& joystickName, int axis) const;

    void setDeadzone(const std::string& joystickName, int axis, float deadzone);
    float deadzone(const std::string& joystickName, int axis) const;

    void bindButtonCommand(const std::string& joystickName, int button,
        std::string command, JoystickAction action, ButtonCommandRemote remote,
        std::string documentation);
    void clearButtonCommand(const std::string& joystickName, int button);
    std::vector<std::string> buttonCommand(const std::string& joystickName,
        int button) const;

private:
    struct JoystickCameraState {
        std::string joystickName;

        // We use an array for the axes and a map for the buttons since the axis are going to
        // be accessed much more often and thus have to be more efficient. And storing a few
        // extra AxisInformation that are not used will not matter that much; finding an axis
        // location in a potential map each frame, however, would
<<<<<<< HEAD

=======
>>>>>>> cfd8b145
        std::array<AxisInformation, JoystickInputState::MaxAxes> axisMapping;

        // This array is used to store the old axis values from the previous frame,
        // it is used to calculate the difference in the values in the case of a sticky axis
        std::array<float, JoystickInputState::MaxAxes> prevAxisValues;

        struct ButtonInformation {
<<<<<<< HEAD
            std::string command;
            JoystickAction action;
            ButtonCommandRemote synchronization;
=======
            // The script that is run when the button is activated
            std::string command;

            // When is the button considered activated
            JoystickAction action;

            // If the script should be syncronised to other remote sessions or not
            ButtonCommandRemote synchronization;

            // Short documentation on what the script of this button does
>>>>>>> cfd8b145
            std::string documentation;
        };

        std::multimap<int, ButtonInformation> buttonMapping;
    };

    std::vector<JoystickCameraState> _joystickCameraStates;

    // Find the item in _joystickCameraStates that corresponds to the given joystickName
    // return a pointer to the item, if not found then return nullptr
<<<<<<< HEAD
    JoystickCameraState* getJoystickCameraState(const std::string& joystickName);
    const JoystickCameraState* getJoystickCameraState(const std::string& joystickName) const;
=======
    JoystickCameraState* joystickCameraState(const std::string& joystickName);
    const JoystickCameraState* joystickCameraState(const std::string& joystickName) const;
>>>>>>> cfd8b145

    // Ues getJoystickCameraState(name) to find the joystickCameraState that
    // corresponds to the given joystickName. If not found then add a new item if possible
    JoystickCameraState* findOrAddJoystickCameraState(const std::string& joystickName);
};

} // namespace openspace::interaction

namespace ghoul {

template <>
inline std::string to_string(
                      const openspace::interaction::JoystickCameraStates::AxisType& value)
{
    using T = openspace::interaction::JoystickCameraStates::AxisType;
    switch (value) {
        case T::None:        return "None";
        case T::OrbitX:      return "Orbit X";
        case T::OrbitY:      return "Orbit Y";
        case T::ZoomIn:      return "Zoom In";
        case T::ZoomOut:     return "Zoom Out";
        case T::Zoom:        return "Zoom In and Out";
        case T::LocalRollX:  return "LocalRoll X";
        case T::LocalRollY:  return "LocalRoll Y";
        case T::GlobalRollX: return "GlobalRoll X";
        case T::GlobalRollY: return "GlobalRoll Y";
        case T::PanX:        return "Pan X";
        case T::PanY:        return "Pan Y";
        case T::Property:    return "Property";
        default:             return "";
        }
}

template <>
constexpr openspace::interaction::JoystickCameraStates::AxisType
from_string(std::string_view string)
{
    using T = openspace::interaction::JoystickCameraStates::AxisType;

    if (string == "None") { return T::None; }
    if (string == "Orbit X") { return T::OrbitX; }
    if (string == "Orbit Y") { return T::OrbitY; }
    if (string == "Zoom In") { return T::ZoomIn; }
    if (string == "Zoom Out") { return T::ZoomOut; }
    if (string == "Zoom") { return T::Zoom; }
    if (string == "LocalRoll X") { return T::LocalRollX; }
    if (string == "LocalRoll Y") { return T::LocalRollY; }
    if (string == "GlobalRoll X") { return T::GlobalRollX; }
    if (string == "GlobalRoll Y") { return T::GlobalRollY; }
    if (string == "Pan X") { return T::PanX; }
    if (string == "Pan Y") { return T::PanY; }
    if (string == "Property") { return T::Property; }

    throw RuntimeError("Unkonwn axis type '" + std::string(string) + "'");
}

template <>
inline std::string to_string(
    const openspace::interaction::JoystickCameraStates::JoystickType& value)
{
    using T = openspace::interaction::JoystickCameraStates::JoystickType;
    switch (value) {
<<<<<<< HEAD
    case T::JoystickLike: return "JoystickLike";
    case T::TriggerLike:  return "TriggerLike";
    default:              return "";
=======
        case T::JoystickLike: return "JoystickLike";
        case T::TriggerLike:  return "TriggerLike";
        default:              return "";
>>>>>>> cfd8b145
    }
}

template <>
constexpr openspace::interaction::JoystickCameraStates::JoystickType
from_string(std::string_view string)
{
    using T = openspace::interaction::JoystickCameraStates::JoystickType;

    if (string == "JoystickLike") { return T::JoystickLike; }
    if (string == "TriggerLike") { return T::TriggerLike; }

    throw RuntimeError("Unkonwn joystick type '" + std::string(string) + "'");
}

} // namespace ghoul

#endif // __OPENSPACE_CORE___JOYSTICKCAMERASTATES___H__<|MERGE_RESOLUTION|>--- conflicted
+++ resolved
@@ -54,11 +54,7 @@
     };
 
     enum class JoystickType {
-<<<<<<< HEAD
-        JoystickLike = 0,
-=======
         JoystickLike,
->>>>>>> cfd8b145
         TriggerLike
     };
 
@@ -92,23 +88,14 @@
     void updateStateFromInput(
         const JoystickInputStates& joystickInputStates, double deltaTime);
 
-<<<<<<< HEAD
-    void setAxisMapping(const std::string& joystickName, int axis, AxisType mapping,
-=======
     void setAxisMapping(std::string joystickName, int axis, AxisType mapping,
->>>>>>> cfd8b145
         AxisInvert shouldInvert = AxisInvert::No,
         JoystickType joystickType = JoystickType::JoystickLike,
         bool isSticky = false, double sensitivity = 0.0
     );
 
-<<<<<<< HEAD
-    void setAxisMappingProperty(const std::string& joystickName, int axis,
-        const std::string& propertyUri, float min = 0.f, float max = 1.f,
-=======
     void setAxisMappingProperty(std::string joystickName, int axis,
         std::string propertyUri, float min = 0.f, float max = 1.f,
->>>>>>> cfd8b145
         AxisInvert shouldInvert = AxisInvert::No, bool isRemote = true
     );
 
@@ -132,10 +119,6 @@
         // be accessed much more often and thus have to be more efficient. And storing a few
         // extra AxisInformation that are not used will not matter that much; finding an axis
         // location in a potential map each frame, however, would
-<<<<<<< HEAD
-
-=======
->>>>>>> cfd8b145
         std::array<AxisInformation, JoystickInputState::MaxAxes> axisMapping;
 
         // This array is used to store the old axis values from the previous frame,
@@ -143,11 +126,6 @@
         std::array<float, JoystickInputState::MaxAxes> prevAxisValues;
 
         struct ButtonInformation {
-<<<<<<< HEAD
-            std::string command;
-            JoystickAction action;
-            ButtonCommandRemote synchronization;
-=======
             // The script that is run when the button is activated
             std::string command;
 
@@ -158,7 +136,6 @@
             ButtonCommandRemote synchronization;
 
             // Short documentation on what the script of this button does
->>>>>>> cfd8b145
             std::string documentation;
         };
 
@@ -169,13 +146,8 @@
 
     // Find the item in _joystickCameraStates that corresponds to the given joystickName
     // return a pointer to the item, if not found then return nullptr
-<<<<<<< HEAD
-    JoystickCameraState* getJoystickCameraState(const std::string& joystickName);
-    const JoystickCameraState* getJoystickCameraState(const std::string& joystickName) const;
-=======
     JoystickCameraState* joystickCameraState(const std::string& joystickName);
     const JoystickCameraState* joystickCameraState(const std::string& joystickName) const;
->>>>>>> cfd8b145
 
     // Ues getJoystickCameraState(name) to find the joystickCameraState that
     // corresponds to the given joystickName. If not found then add a new item if possible
@@ -238,15 +210,9 @@
 {
     using T = openspace::interaction::JoystickCameraStates::JoystickType;
     switch (value) {
-<<<<<<< HEAD
-    case T::JoystickLike: return "JoystickLike";
-    case T::TriggerLike:  return "TriggerLike";
-    default:              return "";
-=======
         case T::JoystickLike: return "JoystickLike";
         case T::TriggerLike:  return "TriggerLike";
         default:              return "";
->>>>>>> cfd8b145
     }
 }
 
