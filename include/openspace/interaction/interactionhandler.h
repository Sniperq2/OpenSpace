/*****************************************************************************************
 *                                                                                       *
 * OpenSpace                                                                             *
 *                                                                                       *
 * Copyright (c) 2014-2016                                                               *
 *                                                                                       *
 * Permission is hereby granted, free of charge, to any person obtaining a copy of this  *
 * software and associated documentation files (the "Software"), to deal in the Software *
 * without restriction, including without limitation the rights to use, copy, modify,    *
 * merge, publish, distribute, sublicense, and/or sell copies of the Software, and to    *
 * permit persons to whom the Software is furnished to do so, subject to the following   *
 * conditions:                                                                           *
 *                                                                                       *
 * The above copyright notice and this permission notice shall be included in all copies *
 * or substantial portions of the Software.                                              *
 *                                                                                       *
 * THE SOFTWARE IS PROVIDED "AS IS", WITHOUT WARRANTY OF ANY KIND, EXPRESS OR IMPLIED,   *
 * INCLUDING BUT NOT LIMITED TO THE WARRANTIES OF MERCHANTABILITY, FITNESS FOR A         *
 * PARTICULAR PURPOSE AND NONINFRINGEMENT. IN NO EVENT SHALL THE AUTHORS OR COPYRIGHT    *
 * HOLDERS BE LIABLE FOR ANY CLAIM, DAMAGES OR OTHER LIABILITY, WHETHER IN AN ACTION OF  *
 * CONTRACT, TORT OR OTHERWISE, ARISING FROM, OUT OF OR IN CONNECTION WITH THE SOFTWARE  *
 * OR THE USE OR OTHER DEALINGS IN THE SOFTWARE.                                         *
 ****************************************************************************************/

#ifndef __INTERACTIONHANDLER_H__
#define __INTERACTIONHANDLER_H__

#include <openspace/interaction/keyboardcontroller.h>
#include <openspace/interaction/mousecontroller.h>
#include <openspace/interaction/interactionmode.h>
#include <openspace/network/parallelconnection.h>
#include <openspace/properties/propertyowner.h>
#include <openspace/properties/stringproperty.h>
#include <openspace/util/mouse.h>
#include <openspace/util/keys.h>


#include <list>
<<<<<<< HEAD

#ifdef OPENSPACE_MODULE_GLOBEBROWSING_ENABLED
#include <modules/globebrowsing/globes/renderableglobe.h>
#endif
=======
>>>>>>> fcaee684

#include <mutex>

namespace openspace {

class Camera;
class SceneGraphNode;

namespace interaction {


//#define USE_OLD_INTERACTIONHANDLER
#ifdef USE_OLD_INTERACTIONHANDLER

class InteractionHandler : public properties::PropertyOwner {
public:
    InteractionHandler();
    ~InteractionHandler();

    // Mutators
    void setKeyboardController(KeyboardController* controller);
    void setMouseController(MouseController* controller);
    void setFocusNode(SceneGraphNode* node);
    void setCamera(Camera* camera);
    void setInteractionSensitivity(float sensitivity);
    void resetKeyBindings();
    void setInvertRoll(bool invert);
    void setInvertRotation(bool invert);

    void addController(Controller* controller);
    void addKeyframe(const network::datamessagestructures::PositionKeyframe &kf);
    void clearKeyframes();

    void bindKey(Key key, KeyModifier modifier, std::string lua);

    void lockControls();
    void unlockControls();

    void update(double deltaTime);
    
    // Accessors
    const SceneGraphNode* const focusNode() const;
    const Camera* const camera() const;
    double deltaTime() const;
    float interactionSensitivity() const;
    bool invertRoll() const;
    bool invertRotation() const;

    /**
    * Returns the Lua library that contains all Lua functions available to affect the
    * interaction. The functions contained are
    * - openspace::luascriptfunctions::setOrigin
    * \return The Lua library that contains all Lua functions available to affect the
    * interaction
    */
    static scripting::ScriptEngine::LuaLibrary luaLibrary();


    // Callback functions
    void keyboardCallback(Key key, KeyModifier modifier, KeyAction action);
    void mouseButtonCallback(MouseButton button, MouseAction action);
    void mousePositionCallback(double x, double y);
    void mouseScrollWheelCallback(double pos);

    // Interaction functions
    void orbitDelta(const glm::quat& rotation);
    void orbit(const float &dx, const float &dy, const float &dz, const float &dist);
    void rotateDelta(const glm::quat& rotation);
    void distanceDelta(const PowerScaledScalar& distance, size_t iterations = 0);
    void lookAt(const glm::quat& rotation);
    void setRotation(const glm::quat& rotation);

private:
    // Remove copy and move constructors
    InteractionHandler(const InteractionHandler&) = delete;
    InteractionHandler& operator=(const InteractionHandler&) = delete;
    InteractionHandler(InteractionHandler&&) = delete;
    InteractionHandler& operator=(InteractionHandler&&) = delete;

    // Settings
    float _controllerSensitivity;
    bool _invertRoll;
    bool _invertRotation;

    // Pointers to entities to affect
    Camera* _camera;
    SceneGraphNode* _focusNode;

    // Cached data
    double _deltaTime;
    std::mutex _mutex;

    //bool _validKeyLua;
    std::multimap<KeyWithModifier, std::string > _keyLua;

    
    KeyboardController* _keyboardController;
    MouseController* _mouseController;
    std::vector<Controller*> _controllers;

    properties::StringProperty _origin;
    properties::StringProperty _coordinateSystem;
    
    //remote controller
    std::vector<network::datamessagestructures::PositionKeyframe> _keyframes;
    double _currentKeyframeTime;
    std::mutex _keyframeMutex;
};

#else // USE_OLD_INTERACTIONHANDLER


<<<<<<< HEAD
class InputState
{
public:
    InputState();
    ~InputState();

    // Callback functions
    void keyboardCallback(Key key, KeyModifier modifier, KeyAction action);
    void mouseButtonCallback(MouseButton button, MouseAction action);
    void mousePositionCallback(double mouseX, double mouseY);
    void mouseScrollWheelCallback(double mouseScrollDelta);

    // Mutators
    void addKeyframe(const network::datamessagestructures::PositionKeyframe &kf);
    void clearKeyframes();

    // Accessors
    const std::list<std::pair<Key, KeyModifier> >& getPressedKeys();
    const std::list<MouseButton>& getPressedMouseButtons();
    glm::dvec2 getMousePosition();
    double getMouseScrollDelta();
    std::vector<network::datamessagestructures::PositionKeyframe>& getKeyFrames();

    bool isKeyPressed(std::pair<Key, KeyModifier> keyModPair);
    bool isMouseButtonPressed(MouseButton mouseButton);
private:
    // Input from keyboard and mouse
    std::list<std::pair<Key, KeyModifier> > _keysDown;
    std::list<MouseButton> _mouseButtonsDown;
    glm::dvec2 _mousePosition;
    double _mouseScrollDelta;

    // Remote input via keyframes
    std::vector<network::datamessagestructures::PositionKeyframe> _keyframes;
    std::mutex _keyframeMutex;
};

class InteractionMode
{
public:
    InteractionMode(std::shared_ptr<InputState> inputState);
    ~InteractionMode();

    // Mutators
    virtual void setFocusNode(SceneGraphNode* focusNode);
    void setCamera(Camera* camera);

    // Accessors
    SceneGraphNode* focusNode();
    Camera* camera();

    virtual void update(double deltaTime) = 0;
protected:
    /**
        Inner class that acts as a smoothing filter to a variable. The filter has a step
        response on a form that resembles the function y = 1-e^(-t/scale). The variable
        will be updates as soon as it is set to a value (calling the set() function).
    */
    template <typename T, typename ScaleType>
    class delayedVariable {
    public:
        delayedVariable(ScaleType scale) {
            _scale = scale;
        }
        void set(T value) {
            _targetValue = value;
            _currentValue = _currentValue + (_targetValue - _currentValue) * _scale;
        }
        T get() {
            return _currentValue;
        }
    private:
        ScaleType _scale;
        T _targetValue;
        T _currentValue;
    };

    struct MouseState {
        MouseState(double scale)
            : velocity(scale)
            , previousPosition(0.0, 0.0) {}
        glm::dvec2 previousPosition;
        delayedVariable<glm::dvec2, double> velocity;
    };

    std::shared_ptr<InputState> _inputState;
    SceneGraphNode* _focusNode;
    Camera* _camera;
};

class KeyframeInteractionMode : public InteractionMode
{
public:
    KeyframeInteractionMode(std::shared_ptr<InputState> inputState);
    ~KeyframeInteractionMode();

    virtual void update(double deltaTime);
private:
    double _currentKeyframeTime;
};

class OrbitalInteractionMode : public InteractionMode
{
public:
    OrbitalInteractionMode(
        std::shared_ptr<InputState> inputState,
        double sensitivity,
        double velocityScaleFactor);
    ~OrbitalInteractionMode();

    virtual void update(double deltaTime);
protected:
    void updateMouseStatesFromInput(double deltaTime);
    void updateCameraStateFromMouseStates();

    double _sensitivity;

    MouseState _globalRotationMouseState;
    MouseState _localRotationMouseState;
    MouseState _truckMovementMouseState;
    MouseState _rollMouseState;

    glm::dquat _localCameraRotation;
    glm::dquat _globalCameraRotation;
};

#ifdef OPENSPACE_MODULE_GLOBEBROWSING_ENABLED
class GlobeBrowsingInteractionMode : public OrbitalInteractionMode
{
public:
    GlobeBrowsingInteractionMode(
        std::shared_ptr<InputState> inputState,
        double sensitivity,
        double velocityScaleFactor);
    ~GlobeBrowsingInteractionMode();

    virtual void setFocusNode(SceneGraphNode* focusNode);
    virtual void update(double deltaTime);
private:
    void updateCameraStateFromMouseStates();
    RenderableGlobe* _globe;
};
#endif

=======
>>>>>>> fcaee684

class InteractionHandler : public properties::PropertyOwner
{
public:
    InteractionHandler();
    ~InteractionHandler();

    // Mutators
    void setFocusNode(SceneGraphNode* node);
    void setCamera(Camera* camera);

    // Interaction mode setters
    void setInteractionModeToOrbital();
#ifdef OPENSPACE_MODULE_GLOBEBROWSING_ENABLED
    void setInteractionModeToGlobeBrowsing();
#endif

    void resetKeyBindings();

    void addKeyframe(const network::datamessagestructures::PositionKeyframe &kf);
    void clearKeyframes();

    void bindKey(Key key, KeyModifier modifier, std::string lua);
    void lockControls();
    void unlockControls();

    void update(double deltaTime);

    // Accessors
    SceneGraphNode* const focusNode() const;
    Camera* const camera() const;
    const InputState& inputState() const;

    /**
    * Returns the Lua library that contains all Lua functions available to affect the
    * interaction. The functions contained are
    * - openspace::luascriptfunctions::setOrigin
    * \return The Lua library that contains all Lua functions available to affect the
    * interaction
    */
    static scripting::ScriptEngine::LuaLibrary luaLibrary();

    // Callback functions
    void keyboardCallback(Key key, KeyModifier modifier, KeyAction action);
    void mouseButtonCallback(MouseButton button, MouseAction action);
    void mousePositionCallback(double x, double y);
    void mouseScrollWheelCallback(double pos);

    void saveCameraPosition(const std::string& filepath = "");
    void restoreCameraPosition(const std::string& filepath = "");

private:
    void setInteractionMode(std::shared_ptr<InteractionMode> interactionMode);

    bool _cameraUpdatedFromScript = false;

    std::multimap<KeyWithModifier, std::string > _keyLua;

    std::unique_ptr<InputState> _inputState;
    Camera* _camera;

    std::shared_ptr<InteractionMode> _currentInteractionMode;

    std::shared_ptr<OrbitalInteractionMode> _orbitalInteractionMode;

#ifdef OPENSPACE_MODULE_GLOBEBROWSING_ENABLED
    std::shared_ptr<GlobeBrowsingInteractionMode> _globebrowsingInteractionMode;
#endif

    // Properties
    properties::StringProperty _origin;
    properties::StringProperty _coordinateSystem;
};

#endif // USE_OLD_INTERACTIONHANDLER

} // namespace interaction
} // namespace openspace

#endif // __INTERACTIONHANDLER_H__<|MERGE_RESOLUTION|>--- conflicted
+++ resolved
@@ -36,13 +36,13 @@
 
 
 #include <list>
-<<<<<<< HEAD
-
-#ifdef OPENSPACE_MODULE_GLOBEBROWSING_ENABLED
-#include <modules/globebrowsing/globes/renderableglobe.h>
-#endif
-=======
->>>>>>> fcaee684
+
+// // <<<<<<< HEAD
+// #ifdef OPENSPACE_MODULE_GLOBEBROWSING_ENABLED
+// #include <modules/globebrowsing/globes/renderableglobe.h>
+// #endif
+// // =======
+// // >>>>>>> feature/globebrowsing
 
 #include <mutex>
 
@@ -154,155 +154,6 @@
 
 #else // USE_OLD_INTERACTIONHANDLER
 
-
-<<<<<<< HEAD
-class InputState
-{
-public:
-    InputState();
-    ~InputState();
-
-    // Callback functions
-    void keyboardCallback(Key key, KeyModifier modifier, KeyAction action);
-    void mouseButtonCallback(MouseButton button, MouseAction action);
-    void mousePositionCallback(double mouseX, double mouseY);
-    void mouseScrollWheelCallback(double mouseScrollDelta);
-
-    // Mutators
-    void addKeyframe(const network::datamessagestructures::PositionKeyframe &kf);
-    void clearKeyframes();
-
-    // Accessors
-    const std::list<std::pair<Key, KeyModifier> >& getPressedKeys();
-    const std::list<MouseButton>& getPressedMouseButtons();
-    glm::dvec2 getMousePosition();
-    double getMouseScrollDelta();
-    std::vector<network::datamessagestructures::PositionKeyframe>& getKeyFrames();
-
-    bool isKeyPressed(std::pair<Key, KeyModifier> keyModPair);
-    bool isMouseButtonPressed(MouseButton mouseButton);
-private:
-    // Input from keyboard and mouse
-    std::list<std::pair<Key, KeyModifier> > _keysDown;
-    std::list<MouseButton> _mouseButtonsDown;
-    glm::dvec2 _mousePosition;
-    double _mouseScrollDelta;
-
-    // Remote input via keyframes
-    std::vector<network::datamessagestructures::PositionKeyframe> _keyframes;
-    std::mutex _keyframeMutex;
-};
-
-class InteractionMode
-{
-public:
-    InteractionMode(std::shared_ptr<InputState> inputState);
-    ~InteractionMode();
-
-    // Mutators
-    virtual void setFocusNode(SceneGraphNode* focusNode);
-    void setCamera(Camera* camera);
-
-    // Accessors
-    SceneGraphNode* focusNode();
-    Camera* camera();
-
-    virtual void update(double deltaTime) = 0;
-protected:
-    /**
-        Inner class that acts as a smoothing filter to a variable. The filter has a step
-        response on a form that resembles the function y = 1-e^(-t/scale). The variable
-        will be updates as soon as it is set to a value (calling the set() function).
-    */
-    template <typename T, typename ScaleType>
-    class delayedVariable {
-    public:
-        delayedVariable(ScaleType scale) {
-            _scale = scale;
-        }
-        void set(T value) {
-            _targetValue = value;
-            _currentValue = _currentValue + (_targetValue - _currentValue) * _scale;
-        }
-        T get() {
-            return _currentValue;
-        }
-    private:
-        ScaleType _scale;
-        T _targetValue;
-        T _currentValue;
-    };
-
-    struct MouseState {
-        MouseState(double scale)
-            : velocity(scale)
-            , previousPosition(0.0, 0.0) {}
-        glm::dvec2 previousPosition;
-        delayedVariable<glm::dvec2, double> velocity;
-    };
-
-    std::shared_ptr<InputState> _inputState;
-    SceneGraphNode* _focusNode;
-    Camera* _camera;
-};
-
-class KeyframeInteractionMode : public InteractionMode
-{
-public:
-    KeyframeInteractionMode(std::shared_ptr<InputState> inputState);
-    ~KeyframeInteractionMode();
-
-    virtual void update(double deltaTime);
-private:
-    double _currentKeyframeTime;
-};
-
-class OrbitalInteractionMode : public InteractionMode
-{
-public:
-    OrbitalInteractionMode(
-        std::shared_ptr<InputState> inputState,
-        double sensitivity,
-        double velocityScaleFactor);
-    ~OrbitalInteractionMode();
-
-    virtual void update(double deltaTime);
-protected:
-    void updateMouseStatesFromInput(double deltaTime);
-    void updateCameraStateFromMouseStates();
-
-    double _sensitivity;
-
-    MouseState _globalRotationMouseState;
-    MouseState _localRotationMouseState;
-    MouseState _truckMovementMouseState;
-    MouseState _rollMouseState;
-
-    glm::dquat _localCameraRotation;
-    glm::dquat _globalCameraRotation;
-};
-
-#ifdef OPENSPACE_MODULE_GLOBEBROWSING_ENABLED
-class GlobeBrowsingInteractionMode : public OrbitalInteractionMode
-{
-public:
-    GlobeBrowsingInteractionMode(
-        std::shared_ptr<InputState> inputState,
-        double sensitivity,
-        double velocityScaleFactor);
-    ~GlobeBrowsingInteractionMode();
-
-    virtual void setFocusNode(SceneGraphNode* focusNode);
-    virtual void update(double deltaTime);
-private:
-    void updateCameraStateFromMouseStates();
-    RenderableGlobe* _globe;
-};
-#endif
-
-=======
->>>>>>> fcaee684
-
 class InteractionHandler : public properties::PropertyOwner
 {
 public:
