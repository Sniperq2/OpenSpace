--- conflicted
+++ resolved
@@ -70,11 +70,9 @@
     void updateDeferredcastData();
     void updateHDRAndFiltering();
     void updateFXAA();
-<<<<<<< HEAD
-    void updateATMDownscale();
-=======
+
+    void updateDownscaledATM();
     void updateDownscaledVolume();
->>>>>>> e3afd82c
     
     void setResolution(glm::ivec2 res) override;
     void setHDRExposure(float hdrExposure) override;
@@ -134,11 +132,8 @@
     std::unique_ptr<ghoul::opengl::ProgramObject> _hdrFilteringProgram;
     std::unique_ptr<ghoul::opengl::ProgramObject> _tmoProgram;
     std::unique_ptr<ghoul::opengl::ProgramObject> _fxaaProgram;
-<<<<<<< HEAD
     std::unique_ptr<ghoul::opengl::ProgramObject> _writePPToFBOProgram;
-=======
     std::unique_ptr<ghoul::opengl::ProgramObject> _downscaledVolumeProgram;
->>>>>>> e3afd82c
 
     UniformCache(hdrFeedingTexture, blackoutFactor, hdrExposure, gamma,
                  Hue, Saturation, Value) _hdrUniformCache;
