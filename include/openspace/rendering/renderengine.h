--- conflicted
+++ resolved
@@ -33,8 +33,6 @@
 #include <openspace/properties/scalar/floatproperty.h>
 #include <openspace/properties/vector/vec3property.h>
 #include <openspace/properties/triggerproperty.h>
-
-#include <ghoul/opengl/ghoul_gl.h>
 
 namespace ghoul {
     class Dictionary;
@@ -207,14 +205,9 @@
     properties::BoolProperty _disableMasterRendering;
 
     properties::FloatProperty _globalBlackOutFactor;
-<<<<<<< HEAD
     
     properties::BoolProperty _enableFXAA;
 
-=======
-    properties::IntProperty _nAaSamples;
-    
->>>>>>> 2806935c
     properties::BoolProperty _disableHDRPipeline;
     properties::FloatProperty _hdrExposure;
     properties::FloatProperty _gamma;
