/*****************************************************************************************
 *                                                                                       *
 * OpenSpace                                                                             *
 *                                                                                       *
 * Copyright (c) 2014-2019                                                               *
 *                                                                                       *
 * Permission is hereby granted, free of charge, to any person obtaining a copy of this  *
 * software and associated documentation files (the "Software"), to deal in the Software *
 * without restriction, including without limitation the rights to use, copy, modify,    *
 * merge, publish, distribute, sublicense, and/or sell copies of the Software, and to    *
 * permit persons to whom the Software is furnished to do so, subject to the following   *
 * conditions:                                                                           *
 *                                                                                       *
 * The above copyright notice and this permission notice shall be included in all copies *
 * or substantial portions of the Software.                                              *
 *                                                                                       *
 * THE SOFTWARE IS PROVIDED "AS IS", WITHOUT WARRANTY OF ANY KIND, EXPRESS OR IMPLIED,   *
 * INCLUDING BUT NOT LIMITED TO THE WARRANTIES OF MERCHANTABILITY, FITNESS FOR A         *
 * PARTICULAR PURPOSE AND NONINFRINGEMENT. IN NO EVENT SHALL THE AUTHORS OR COPYRIGHT    *
 * HOLDERS BE LIABLE FOR ANY CLAIM, DAMAGES OR OTHER LIABILITY, WHETHER IN AN ACTION OF  *
 * CONTRACT, TORT OR OTHERWISE, ARISING FROM, OUT OF OR IN CONNECTION WITH THE SOFTWARE  *
 * OR THE USE OR OTHER DEALINGS IN THE SOFTWARE.                                         *
 ****************************************************************************************/

#include <openspace/performance/performancemanager.h>

#include <openspace/performance/performancelayout.h>
#include <openspace/scene/scenegraphnode.h>
#include <ghoul/fmt.h>
#include <ghoul/filesystem/filesystem.h>
#include <ghoul/logging/logmanager.h>
#include <ghoul/misc/defer.h>
#include <ghoul/misc/sharedmemory.h>
#include <algorithm>
#include <cstring>
#include <iostream>
#include <fstream>

namespace {
    constexpr const char* _loggerCat = "PerformanceManager";

    constexpr const char* GlobalSharedMemoryName = "OpenSpacePerformanceMeasurementData";
    // Probably 255 performance blocks per node are enough, so we can get away with
    // 4 bytes (one uint8_t for the number, one uint8_t for the reference count to keep
    // the global memory alive, and 2 bytes to enforce alignment)
    constexpr const size_t GlobalSharedMemorySize = 4;

    struct GlobalMemory {
        uint8_t number;
        uint8_t referenceCount;

        std::array<uint8_t, 2> alignment;
    };

    constexpr const char* LocalSharedMemoryNameBase = "PerformanceMeasurement_";
} // namespace

namespace openspace::performance {

// The Performance Manager will use a level of indirection in order to support multiple
// PerformanceManagers running in parallel:
// The ghoul::SharedData block addressed by OpenSpacePerformanceMeasurementSharedData
// will only get allocated once and contains the total number of allocated shared memory
// blocks alongside a list of names of these blocks
//

void PerformanceManager::CreateGlobalSharedMemory() {
    static_assert(
        sizeof(GlobalMemory) == GlobalSharedMemorySize,
        "The global memory struct does not fit the allocated global memory space"
    );

    if (ghoul::SharedMemory::exists(GlobalSharedMemoryName)) {
        ghoul::SharedMemory sharedMemory(GlobalSharedMemoryName);
        sharedMemory.acquireLock();
        GlobalMemory* m = reinterpret_cast<GlobalMemory*>(sharedMemory.memory());
        ++(m->referenceCount);
        LINFO(fmt::format(
            "Using global shared memory block for performance measurements. "
            "Reference count: {}",
            int(m->referenceCount)
        ));
        sharedMemory.releaseLock();
    }
    else {
        LINFO("Creating global shared memory block for performance measurements");
        ghoul::SharedMemory::create(GlobalSharedMemoryName, GlobalSharedMemorySize);

        // Initialize the data
        ghoul::SharedMemory sharedMemory(GlobalSharedMemoryName);
        sharedMemory.acquireLock();
        new (sharedMemory.memory()) GlobalMemory;
        GlobalMemory* m = reinterpret_cast<GlobalMemory*>(sharedMemory.memory());
        m->number = 0;
        m->referenceCount = 1;
        sharedMemory.releaseLock();
    }
}

void PerformanceManager::DestroyGlobalSharedMemory() {
    if (!ghoul::SharedMemory::exists(GlobalSharedMemoryName)) {
        LWARNING("Global shared memory for Performance measurements did not exist");
        return;
    }

    ghoul::SharedMemory sharedMemory(GlobalSharedMemoryName);
    sharedMemory.acquireLock();
    GlobalMemory* m = reinterpret_cast<GlobalMemory*>(sharedMemory.memory());
    --(m->referenceCount);
    LINFO(fmt::format(
        "Global shared performance memory reference count: {}",
        static_cast<int>(m->referenceCount)
    ));
    if (m->referenceCount == 0) {
        LINFO("Removing global shared performance memory");

        // When the global memory is deleted, we have to get rid of all local memory as
        // well. In principle, none should be left, but OpenSpace crashing might leave
        // some of the memory orphaned
        for (int i = 0; i < std::numeric_limits<uint8_t>::max(); ++i) {
            std::string localName = LocalSharedMemoryNameBase + std::to_string(i);
            if (ghoul::SharedMemory::exists(localName)) {
                LINFO(fmt::format("Removing shared memory: {}", localName));
                ghoul::SharedMemory::remove(localName);
            }
        }

        ghoul::SharedMemory::remove(GlobalSharedMemoryName);
    }
    sharedMemory.releaseLock();
}

void PerformanceManager::setEnabled(bool enabled) {
    _logDir = absPath("${BASE}");
    _prefix = "PM-";

    _performanceMeasurementEnabled = enabled;

    if (enabled) {
        PerformanceManager::CreateGlobalSharedMemory();

        ghoul::SharedMemory sharedMemory(GlobalSharedMemoryName);
        sharedMemory.acquireLock();
        defer {
            sharedMemory.releaseLock();
        };

        GlobalMemory* m = reinterpret_cast<GlobalMemory*>(sharedMemory.memory());

        // The the first free block (which also coincides with the number of blocks
        uint8_t blockIndex = m->number;
        ++(m->number);

        const std::string& localName = LocalSharedMemoryNameBase +
                                       std::to_string(blockIndex);

        // Compute the total size
        const int totalSize = sizeof(PerformanceLayout);
        LINFO(fmt::format("Create shared memory '{}' of {} bytes", localName, totalSize));

        if (ghoul::SharedMemory::exists(localName)) {
            throw ghoul::RuntimeError(
                "Shared Memory '" + localName + "' block already existed"
            );
        }

        ghoul::SharedMemory::create(localName, totalSize);

        _performanceMemory = std::make_unique<ghoul::SharedMemory>(localName);
        // Using the placement-new to create a PerformanceLayout in the shared memory
        new (_performanceMemory->memory()) PerformanceLayout;
    }
    else {
        if (loggingEnabled()) {
            outputLogs();
            debrisLog();
        }

        if (_performanceMemory) {
            ghoul::SharedMemory sharedMemory(GlobalSharedMemoryName);
            sharedMemory.acquireLock();
            GlobalMemory* m = reinterpret_cast<GlobalMemory*>(sharedMemory.memory());
            --(m->number);
            sharedMemory.releaseLock();

            LINFO(fmt::format("Remove shared memory '{}'", _performanceMemory->name()));
            ghoul::SharedMemory::remove(_performanceMemory->name());

            _performanceMemory = nullptr;
        }

        PerformanceManager::DestroyGlobalSharedMemory();
    }
}

bool PerformanceManager::isEnabled() const {
    return _performanceMeasurementEnabled;
}

void PerformanceManager::resetPerformanceMeasurements() {
    // Using the placement-new to create a PerformanceLayout in the shared memory
    _performanceMemory->acquireLock();
    new (_performanceMemory->memory()) PerformanceLayout;
    _performanceMemory->releaseLock();

    individualPerformanceLocations.clear();
}

void PerformanceManager::outputLogs() {
    // Log Layout values
    PerformanceLayout* layout = performanceData();
    const size_t writeStart = (PerformanceLayout::NumberValues - 1) - _currentTick;


    // Log function performance
    for (int16_t n = 0; n < layout->nFunctionEntries; n++) {
        const PerformanceLayout::FunctionPerformanceLayout& function =
            layout->functionEntries[n];
        std::string filename = formatLogName(function.name);
        std::ofstream out = std::ofstream(
            absPath(std::move(filename)),
            std::ofstream::out | std::ofstream::app
        );

        // Comma separate data
        for (size_t i = writeStart; i < PerformanceLayout::NumberValues; i++) {
            const std::vector<float>& data = { function.time[i] };
            writeData(out, data);
        }
        out.close();
    }

    // Log scene object performance
    for (int16_t n = 0; n < layout->nScaleGraphEntries; n++) {
        const PerformanceLayout::SceneGraphPerformanceLayout node =
            layout->sceneGraphEntries[n];

        // Open file
        std::string filename = formatLogName(node.name);
        std::ofstream out = std::ofstream(
            absPath(std::move(filename)),
            std::ofstream::out | std::ofstream::app
        );

        // Comma separate data
        for (size_t i = writeStart; i < PerformanceLayout::NumberValues; i++) {
            const std::vector<float> data = {
                node.renderTime[i],
                node.updateRenderable[i],
                node.updateRotation[i],
                node.updateScaling[i],
                node.updateTranslation[i]
            };
            writeData(out, data);
        }
        out.close();
    }
}

<<<<<<< HEAD
void PerformanceManager::debrisLog() {
    PerformanceLayout* layout = performanceData();
    const size_t writeStart = (PerformanceLayout::NumberValues - 1) - _currentTick;
    
    for (int16_t n = 0; n < layout->nScaleGraphEntries; n++) {
      //for (int16_t n = 7; n < 12; n++) {
           //lol fult
        const PerformanceLayout::SceneGraphPerformanceLayout node =
            layout->sceneGraphEntries[n];
            
        // Open file
        std::string filename = formatLogName(node.name);

        std::ofstream out = std::ofstream(
            absPath(std::move(filename)),
            std::ofstream::out | std::ofstream::app
        );

        // Comma separate data
        for (size_t i = writeStart; i < PerformanceLayout::NumberValues; i++) {
            const std::vector<float> data = {
                node.renderTime[i],
                node.updateRenderable[i],
                node.updateRotation[i],
                node.updateScaling[i],
                node.updateTranslation[i]
            };
            writeData(out, data);
        }
        out.close();
    }

}

=======
>>>>>>> a3b511c7
void PerformanceManager::writeData(std::ofstream& out, const std::vector<float>& data) {
    for (size_t i = 0; i < data.size() - 1; i++) {
        out << data[i] << ",";
    }
    out << data[data.size() - 1] << "\n";
}

 std::string PerformanceManager::formatLogName(std::string nodeName) {
    // Replace any colons with dashes
    std::replace(nodeName.begin(), nodeName.end(), ':', '-');
    // Replace spaces with underscore
    std::replace(nodeName.begin(), nodeName.end(), ' ', '_');
    return  _logDir + "/" + _prefix + nodeName + "." + _ext;
}

void PerformanceManager::logDir(std::string dir) {
    _logDir = absPath(std::move(dir));
}

const std::string& PerformanceManager::logDir() const {
    return _logDir;
}

void PerformanceManager::prefix(std::string prefix) {
    _prefix = std::move(prefix);
}

const std::string& PerformanceManager::prefix() const {
    return _prefix;
}

void PerformanceManager::enableLogging() {
    setLogging(true);
}

void PerformanceManager::disableLogging() {
    setLogging(false);
}

void PerformanceManager::toggleLogging() {
    setLogging(!_loggingEnabled);
}

void PerformanceManager::setLogging(bool enabled) {
    // Create the log directory if it doesn't exist. Do it here, so that it
    // only tests once each time output is enabled
    if (enabled) {
        // If it can't create the directory, it's not logging so set false
        enabled = createLogDir();
    }

    _loggingEnabled = enabled;
}

bool PerformanceManager::createLogDir() {
    // Done if it exists
    ghoul::filesystem::Directory dir(_logDir);
    if (FileSys.directoryExists(dir)) {
        return true;
    }

    // Error and set false if can't create
    try {
        FileSys.createDirectory(dir, ghoul::filesystem::FileSystem::Recursive::Yes);
    }
    catch (const ghoul::filesystem::FileSystem::FileSystemException& e) {
        LERROR(fmt::format("Could not create log directory: {}", e.message));
        return false;
    }
    return true;
}

bool PerformanceManager::loggingEnabled() const {
    return _loggingEnabled;
}

PerformanceLayout* PerformanceManager::performanceData() {
    void* ptr = _performanceMemory->memory();
    return reinterpret_cast<PerformanceLayout*>(ptr);
}

void PerformanceManager::tick() {
    _currentTick = (_currentTick + 1) % PerformanceLayout::NumberValues;
}

void PerformanceManager::storeIndividualPerformanceMeasurement(
                                                            const std::string& identifier,
                                                                   long long microseconds)
{
    if (!_performanceMemory) {
        // If someone called the PerfMeasure macro without checking whether we are
        // currently set-up for recording, we don't want to crash, so we just discard
        return;
    }

    PerformanceLayout* layout = performanceData();
    _performanceMemory->acquireLock();

    auto it = individualPerformanceLocations.find(identifier);
    PerformanceLayout::FunctionPerformanceLayout* p = nullptr;
    if (it == individualPerformanceLocations.end()) {
        p = &(layout->functionEntries[layout->nFunctionEntries]);
        individualPerformanceLocations[identifier] = layout->nFunctionEntries;
        ++(layout->nFunctionEntries);
    }
    else {
        p = &(layout->functionEntries[it->second]);
    }
#ifdef _MSC_VER
    strcpy_s(p->name, identifier.length() + 1, identifier.c_str());
#else
    strcpy(p->name, identifier.c_str());
#endif

    std::rotate(
        std::begin(p->time),
        std::next(std::begin(p->time)),
        std::end(p->time)
    );
    p->time[PerformanceLayout::NumberValues - 1] = static_cast<float>(microseconds);

    _performanceMemory->releaseLock();
}

void PerformanceManager::storeScenePerformanceMeasurements(
                                           const std::vector<SceneGraphNode*>& sceneNodes)
{
    PerformanceLayout* layout = performanceData();
    _performanceMemory->acquireLock();

    const int nNodes = static_cast<int>(sceneNodes.size());
    layout->nScaleGraphEntries = static_cast<int16_t>(nNodes);
    for (int i = 0; i < nNodes; ++i) {
        const SceneGraphNode& node = *sceneNodes[i];

        memset(layout->sceneGraphEntries[i].name, 0, PerformanceLayout::LengthName);
#ifdef _MSC_VER
strcpy_s(
            layout->sceneGraphEntries[i].name,
            node.identifier().length() + 1,
            node.identifier().c_str()
        );
#else
        strcpy(layout->sceneGraphEntries[i].name, node.identifier().c_str());
#endif

        const SceneGraphNode::PerformanceRecord& r = node.performanceRecord();
        PerformanceLayout::SceneGraphPerformanceLayout& entry =
                                                             layout->sceneGraphEntries[i];

        // Covert nano to microseconds
        constexpr const float Micro = 1000.f;

        std::rotate(
            std::begin(entry.renderTime),
            std::next(std::begin(entry.renderTime)),
            std::end(entry.renderTime)
        );
        entry.renderTime[PerformanceLayout::NumberValues - 1] = r.renderTime / Micro;

        std::rotate(
            std::begin(entry.updateTranslation),
            std::next(std::begin(entry.updateTranslation)),
            std::end(entry.updateTranslation)
        );
        entry.updateTranslation[PerformanceLayout::NumberValues - 1] =
            r.updateTimeTranslation / Micro;

        std::rotate(
            std::begin(entry.updateRotation),
            std::next(std::begin(entry.updateRotation)),
            std::end(entry.updateRotation)
        );
        entry.updateRotation[PerformanceLayout::NumberValues - 1] =
            r.updateTimeRotation / Micro;

        std::rotate(
            std::begin(entry.updateScaling),
            std::next(std::begin(entry.updateScaling)),
            std::end(entry.updateScaling)
        );
        entry.updateScaling[PerformanceLayout::NumberValues - 1] =
            r.updateTimeScaling / Micro;

        std::rotate(
            std::begin(entry.updateRenderable),
            std::next(std::begin(entry.updateRenderable)),
            std::end(entry.updateRenderable)
        );
        entry.updateRenderable[PerformanceLayout::NumberValues - 1] =
            r.updateTimeRenderable / Micro;
    }
    _performanceMemory->releaseLock();

    if (_loggingEnabled && _currentTick == PerformanceLayout::NumberValues - 1) {
        outputLogs();
    }

    tick();
}

} // namespace openspace::performance<|MERGE_RESOLUTION|>--- conflicted
+++ resolved
@@ -257,43 +257,6 @@
     }
 }
 
-<<<<<<< HEAD
-void PerformanceManager::debrisLog() {
-    PerformanceLayout* layout = performanceData();
-    const size_t writeStart = (PerformanceLayout::NumberValues - 1) - _currentTick;
-    
-    for (int16_t n = 0; n < layout->nScaleGraphEntries; n++) {
-      //for (int16_t n = 7; n < 12; n++) {
-           //lol fult
-        const PerformanceLayout::SceneGraphPerformanceLayout node =
-            layout->sceneGraphEntries[n];
-            
-        // Open file
-        std::string filename = formatLogName(node.name);
-
-        std::ofstream out = std::ofstream(
-            absPath(std::move(filename)),
-            std::ofstream::out | std::ofstream::app
-        );
-
-        // Comma separate data
-        for (size_t i = writeStart; i < PerformanceLayout::NumberValues; i++) {
-            const std::vector<float> data = {
-                node.renderTime[i],
-                node.updateRenderable[i],
-                node.updateRotation[i],
-                node.updateScaling[i],
-                node.updateTranslation[i]
-            };
-            writeData(out, data);
-        }
-        out.close();
-    }
-
-}
-
-=======
->>>>>>> a3b511c7
 void PerformanceManager::writeData(std::ofstream& out, const std::vector<float>& data) {
     for (size_t i = 0; i < data.size() - 1; i++) {
         out << data[i] << ",";
