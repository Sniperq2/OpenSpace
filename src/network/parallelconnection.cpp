--- conflicted
+++ resolved
@@ -916,53 +916,12 @@
 }
 
 void ParallelConnection::preSynchronization(){
-<<<<<<< HEAD
 
     std::unique_lock<std::mutex> unqlock(_receiveBufferMutex);
     while (!_receiveBuffer.empty()) {
         Message& message = _receiveBuffer.front();
         handleMessage(message);
         _receiveBuffer.pop_front();
-=======
-            
-    //if we're the host
-    if(_isHost){
-        //get current time parameters and create a keyframe
-        network::datamessagestructures::TimeKeyframe tf;
-        tf._dt = Time::ref().deltaTime();
-        tf._paused = Time::ref().paused();
-        tf._requiresTimeJump = Time::ref().timeJumped();
-        tf._time = Time::ref().j2000Seconds();
-                
-        //create a buffer and serialize message
-        std::vector<char> tbuffer;
-        tf.serialize(tbuffer);
-                
-        //get the size of the keyframebuffer
-        uint16_t msglen = static_cast<uint16_t>(tbuffer.size());
-                
-        //the type of data message
-        uint16_t type = static_cast<uint16_t>(network::datamessagestructures::TimeData);
-                
-        //create the full buffer
-        std::vector<char> buffer;
-        buffer.reserve(headerSize() + sizeof(type) + sizeof(msglen) + msglen);
-                
-        //write header
-        writeHeader(buffer, MessageTypes::Data);
-                
-        //type of message
-        buffer.insert(buffer.end(), reinterpret_cast<char*>(&type), reinterpret_cast<char*>(&type) + sizeof(type));
-                
-        //size of message
-        buffer.insert(buffer.end(), reinterpret_cast<char*>(&msglen), reinterpret_cast<char*>(&msglen) + sizeof(msglen));
-                
-        //actual message
-        buffer.insert(buffer.end(), tbuffer.begin(), tbuffer.end());
-                
-        //send message
-        queueMessage(buffer);
->>>>>>> d8ca2965
     }
     
     if (status() == network::Status::Host) {
@@ -1035,7 +994,7 @@
     kf._dt = Time::ref().deltaTime();
     kf._paused = Time::ref().paused();
     kf._requiresTimeJump = _timeJumped;
-    kf._time = Time::ref().currentTime();
+    kf._time = Time::ref().j2000Seconds();
 
     //timestamp as current runtime of OpenSpace instance
     kf._timestamp = OsEng.runTime();
