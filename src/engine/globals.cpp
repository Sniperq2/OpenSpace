--- conflicted
+++ resolved
@@ -102,12 +102,8 @@
         sizeof(scripting::ScriptScheduler) +
         sizeof(Profile);
 
-<<<<<<< HEAD
-    std::vector<std::byte> DataStorage;
-=======
     std::array<std::byte, TotalSize> DataStorage;
 #endif // WIN32
->>>>>>> ee29a704
 } // namespace
 } // namespace openspace
 
@@ -117,14 +113,9 @@
     ZoneScoped
 
     callback::create();
-<<<<<<< HEAD
-    DataStorage.resize(TotalSize);
-
-=======
 
 #ifdef WIN32
     std::fill(DataStorage.begin(), DataStorage.end(), std::byte(0));
->>>>>>> ee29a704
     std::byte* currentPos = DataStorage.data();
 #endif // WIN32
 
@@ -624,11 +615,6 @@
     delete fontManager;
 #endif // WIN32
 
-<<<<<<< HEAD
-    DataStorage.clear();
-
-=======
->>>>>>> ee29a704
     callback::destroy();
 }
 
