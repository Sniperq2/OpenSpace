--- conflicted
+++ resolved
@@ -166,12 +166,6 @@
         properties::StringProperty(VersionInfo, OPENSPACE_VERSION_STRING_FULL),
         properties::StringProperty(SourceControlInfo, OPENSPACE_GIT_FULL)
     }
-<<<<<<< HEAD
-    , _runTime(0.0)
-=======
-    , _scheduledSceneSwitch(false)
-    , _scenePath("")
->>>>>>> a599516f
     , _shutdown({false, 0.f, 0.f})
     , _isFirstRenderingFirstFrame(true)
 {
@@ -336,32 +330,14 @@
         ConfigurationManager::KeyPerSceneCache
     );
     std::string cacheFolder = absPath("${CACHE}");
-<<<<<<< HEAD
-    if (hasCacheCommandline) {
-        cacheFolder = commandlineArgumentPlaceholders.cacheFolder;
-        // @CLEANUP:  Why is this commented out? ---abock
-        //FileSys.registerPathToken(
-        //    "${CACHE}",
-        //    commandlineArgumentPlaceholders.cacheFolder,
-        //    ghoul::filesystem::FileSystem::Override::Yes
-        //);
-    }
-    if (hasCacheConfiguration) {
-        std::string scene = _engine->configurationManager().value<std::string>(
-            ConfigurationManager::KeyConfigAsset
-        );
-        cacheFolder += "-" + ghoul::filesystem::File(scene).baseName();
-    }
-
-=======
->>>>>>> a599516f
+
     if (hasCacheCommandline || hasCacheConfiguration) {
         if (hasCacheCommandline) {
             cacheFolder = commandlineArgumentPlaceholders.cacheFolder;
         }
         if (hasCacheConfiguration) {
             std::string scene = _engine->configurationManager().value<std::string>(
-                ConfigurationManager::KeyConfigScene
+                ConfigurationManager::KeyConfigAsset
             );
             cacheFolder += "-" + ghoul::filesystem::File(scene).baseName();
         }
@@ -655,37 +631,27 @@
             keyBindingManager().writeDocumentation(
                 absPath(configurationManager().value<std::string>(
                     ConfigurationManager::KeyKeyboardShortcuts
-                ))
+                    ))
             );
         }
 
-<<<<<<< HEAD
+        if (configurationManager().hasKey(ConfigurationManager::KeySceneLicenseDocumentation))
+        {
+            _scene->writeSceneLicenseDocumentation(
+                absPath(configurationManager().value<std::string>(
+                    ConfigurationManager::KeySceneLicenseDocumentation
+                    ))
+            );
+        }
+
         // If a PropertyDocumentationFile was specified, generate it now.
         if (configurationManager().hasKey(ConfigurationManager::KeyPropertyDocumentation)) {
             _scene->writeDocumentation(
                 absPath(configurationManager().value<std::string>(
                     ConfigurationManager::KeyPropertyDocumentation
-                ))
+                    ))
             );
         }
-=======
-    if (configurationManager().hasKey(ConfigurationManager::KeySceneLicenseDocumentation))
-    {
-        scene->writeSceneLicenseDocumentation(
-            absPath(configurationManager().value<std::string>(
-                ConfigurationManager::KeySceneLicenseDocumentation
-            ))
-        );
-    }
-
-    // If a PropertyDocumentationFile was specified, generate it now.
-    if (configurationManager().hasKey(ConfigurationManager::KeyPropertyDocumentation)) {
-        scene->writeDocumentation(
-            absPath(configurationManager().value<std::string>(
-                ConfigurationManager::KeyPropertyDocumentation
-            ))
-        );
->>>>>>> a599516f
     }
 
     _syncEngine->addSyncables(_timeManager->getSyncables());
@@ -1383,6 +1349,7 @@
             {
                 "removeTag",
                 &luascriptfunctions::removeTag,
+                {},
                 "string, string",
                 "Removes a tag (second argument) from a scene graph node (first argument)"
             }
