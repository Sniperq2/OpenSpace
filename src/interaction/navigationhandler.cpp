--- conflicted
+++ resolved
@@ -313,36 +313,8 @@
 
         ghoul::DictionaryLuaFormatter formatter;
         std::ofstream ofs(fullpath.c_str());
-<<<<<<< HEAD
+
         ofs << "return " << formatter.format(cameraDict);
-=======
-
-        glm::dvec3 p = _camera->positionVec3();
-        glm::dquat q = _camera->rotationQuaternion();
-
-        ofs << "return {" << std::endl;
-        ofs << "    " << KeyAnchor << " = " << "\"" <<
-            _orbitalNavigator->anchorNode()->identifier() << "\""
-            << "," << std::endl;
-
-        if (_orbitalNavigator->aimNode()) {
-            ofs << "    " << KeyAim << " = " << "\"" <<
-                _orbitalNavigator->aimNode()->identifier() << "\""
-                << "," << std::endl;
-        }
-
-        ofs << "    " << KeyPosition << " = {"
-            << std::to_string(p.x) << ", "
-            << std::to_string(p.y) << ", "
-            << std::to_string(p.z) << "}," << std::endl;
-        ofs << "    " << KeyRotation << " = {"
-            << std::to_string(q.w) << ", "
-            << std::to_string(q.x) << ", "
-            << std::to_string(q.y) << ", "
-            << std::to_string(q.z) << "}," << std::endl;
-        ofs << "}"<< std::endl;
-
->>>>>>> 5b215a1e
         ofs.close();
     }
 }
