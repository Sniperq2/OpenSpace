--- conflicted
+++ resolved
@@ -244,15 +244,6 @@
                                      KeyframeTimeRef timeMode,
                                      bool forceSimTimeAtStart)
 {
-<<<<<<< HEAD
-    std::string absFilename;
-    if (filename.find("/") != std::string::npos) {
-        absFilename = absPath(filename);
-    }
-    else {
-        absFilename = absPath("${RECORDINGS}/" + filename);
-    }
-=======
     if (isPath(filename)) {
         LERROR("Playback filename must not contain path (/) elements");
         return false;
@@ -267,7 +258,6 @@
     else {
         absFilename = absPath("${RECORDINGS}/" + filename);
     }
->>>>>>> f4831b0c
 
     if (_state == SessionState::Recording) {
         LERROR("Unable to start playback while in session recording mode");
