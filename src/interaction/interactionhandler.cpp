/*****************************************************************************************
 *                                                                                       *
 * OpenSpace                                                                             *
 *                                                                                       *
 * Copyright (c) 2014                                                                    *
 *                                                                                       *
 * Permission is hereby granted, free of charge, to any person obtaining a copy of this  *
 * software and associated documentation files (the "Software"), to deal in the Software *
 * without restriction, including without limitation the rights to use, copy, modify,    *
 * merge, publish, distribute, sublicense, and/or sell copies of the Software, and to    *
 * permit persons to whom the Software is furnished to do so, subject to the following   *
 * conditions:                                                                           *
 *                                                                                       *
 * The above copyright notice and this permission notice shall be included in all copies *
 * or substantial portions of the Software.                                              *
 *                                                                                       *
 * THE SOFTWARE IS PROVIDED "AS IS", WITHOUT WARRANTY OF ANY KIND, EXPRESS OR IMPLIED,   *
 * INCLUDING BUT NOT LIMITED TO THE WARRANTIES OF MERCHANTABILITY, FITNESS FOR A         *
 * PARTICULAR PURPOSE AND NONINFRINGEMENT. IN NO EVENT SHALL THE AUTHORS OR COPYRIGHT    *
 * HOLDERS BE LIABLE FOR ANY CLAIM, DAMAGES OR OTHER LIABILITY, WHETHER IN AN ACTION OF  *
 * CONTRACT, TORT OR OTHERWISE, ARISING FROM, OUT OF OR IN CONNECTION WITH THE SOFTWARE  *
 * OR THE USE OR OTHER DEALINGS IN THE SOFTWARE.                                         *
 ****************************************************************************************/

<<<<<<< HEAD
// open space includes
#include <openspace/interaction/interactionhandler.h>

#include <openspace/engine/openspaceengine.h>
#include <openspace/interaction/deviceidentifier.h>
#include <openspace/interaction/externalcontrol/externalcontrol.h>
#include <openspace/interaction/externalcontrol/randomexternalcontrol.h>
#include <openspace/interaction/externalcontrol/joystickexternalcontrol.h>
#include <openspace/query/query.h>
#include <openspace/scenegraph/scenegraphnode.h>
#include <openspace/util/camera.h>
#include <openspace/util/powerscaledcoordinate.h>
#include <openspace/util/time.h>

// ghoul
#include <ghoul/logging/logmanager.h>

// other
#include <sgct.h>
#include <glm/gtx/vector_angle.hpp>

// std includes
#include <cassert>
#include <algorithm>

namespace {
	const std::string _loggerCat = "InteractionHandler";

	int stringToKey(std::string s) {

		static std::map<std::string, int> m = {
			{ "SPACE", SGCT_KEY_SPACE },
			{ "APOSTROPHE", SGCT_KEY_APOSTROPHE },
			{ "COMMA", SGCT_KEY_COMMA },
			{ "MINUS", SGCT_KEY_MINUS },
			{ "PERIOD", SGCT_KEY_PERIOD },
			{ "APOSTROPHE", SGCT_KEY_SLASH },
			{ "0", SGCT_KEY_0 },
			{ "1", SGCT_KEY_1 },
			{ "2", SGCT_KEY_2 },
			{ "3", SGCT_KEY_3 },
			{ "4", SGCT_KEY_4 },
			{ "5", SGCT_KEY_5 },
			{ "6", SGCT_KEY_6 },
			{ "7", SGCT_KEY_7 },
			{ "8", SGCT_KEY_8 },
			{ "9", SGCT_KEY_9 },
			{ "SEMICOLON", SGCT_KEY_SEMICOLON },
			{ "EQUAL", SGCT_KEY_EQUAL },
			{ "A", SGCT_KEY_A },
			{ "B", SGCT_KEY_B },
			{ "C", SGCT_KEY_C },
			{ "D", SGCT_KEY_D },
			{ "E", SGCT_KEY_E },
			{ "F", SGCT_KEY_F },
			{ "G", SGCT_KEY_G },
			{ "H", SGCT_KEY_H },
			{ "I", SGCT_KEY_I },
			{ "J", SGCT_KEY_J },
			{ "K", SGCT_KEY_K },
			{ "L", SGCT_KEY_L },
			{ "M", SGCT_KEY_M },
			{ "N", SGCT_KEY_N },
			{ "O", SGCT_KEY_O },
			{ "P", SGCT_KEY_P },
			{ "Q", SGCT_KEY_Q },
			{ "R", SGCT_KEY_R },
			{ "S", SGCT_KEY_S },
			{ "T", SGCT_KEY_T },
			{ "U", SGCT_KEY_U },
			{ "V", SGCT_KEY_V },
			{ "W", SGCT_KEY_W },
			{ "X", SGCT_KEY_X },
			{ "Y", SGCT_KEY_Y },
			{ "Z", SGCT_KEY_Z },
			{ "LEFT_BRACKET", SGCT_KEY_LEFT_BRACKET },
			{ "BACKSLASH", SGCT_KEY_BACKSLASH },
			{ "RIGHT_BRACKET", SGCT_KEY_RIGHT_BRACKET },
			{ "GRAVE_ACCENT", SGCT_KEY_GRAVE_ACCENT },
			{ "WORLD_1", SGCT_KEY_WORLD_1 },
			{ "WORLD_2", SGCT_KEY_WORLD_2 },
			{ "ESC", SGCT_KEY_ESC },
			{ "ESCAPE", SGCT_KEY_ESCAPE },
			{ "ENTER", SGCT_KEY_ENTER },
			{ "TAB", SGCT_KEY_TAB },
			{ "BACKSPACE", SGCT_KEY_BACKSPACE },
			{ "INSERT", SGCT_KEY_INSERT },
			{ "DEL", SGCT_KEY_DEL },
			{ "DELETE", SGCT_KEY_DELETE },
			{ "RIGHT", SGCT_KEY_RIGHT },
			{ "LEFT", SGCT_KEY_LEFT },
			{ "DOWN", SGCT_KEY_DOWN },
			{ "UP", SGCT_KEY_UP },
			{ "PAGEUP", SGCT_KEY_PAGEUP },
			{ "PAGEDOWN", SGCT_KEY_PAGEDOWN },
			{ "PAGE_UP", SGCT_KEY_PAGE_UP },
			{ "PAGE_DOWN", SGCT_KEY_PAGE_DOWN },
			{ "HOME", SGCT_KEY_HOME },
			{ "END", SGCT_KEY_END },
			{ "CAPS_LOCK", SGCT_KEY_CAPS_LOCK },
			{ "SCROLL_LOCK", SGCT_KEY_SCROLL_LOCK },
			{ "NUM_LOCK", SGCT_KEY_NUM_LOCK },
			{ "PRINT_SCREEN", SGCT_KEY_PRINT_SCREEN },
			{ "PAUSE", SGCT_KEY_PAUSE },
			{ "F1", SGCT_KEY_F1 },
			{ "F2", SGCT_KEY_F2 },
			{ "F3", SGCT_KEY_F3 },
			{ "F4", SGCT_KEY_F4 },
			{ "F5", SGCT_KEY_F5 },
			{ "F6", SGCT_KEY_F6 },
			{ "F7", SGCT_KEY_F7 },
			{ "F8", SGCT_KEY_F8 },
			{ "F9", SGCT_KEY_F9 },
			{ "F10", SGCT_KEY_F10 },
			{ "F11", SGCT_KEY_F11 },
			{ "F12", SGCT_KEY_F12 },
			{ "F13", SGCT_KEY_F13 },
			{ "F14", SGCT_KEY_F14 },
			{ "F15", SGCT_KEY_F15 },
			{ "F16", SGCT_KEY_F16 },
			{ "F17", SGCT_KEY_F17 },
			{ "F18", SGCT_KEY_F18 },
			{ "F19", SGCT_KEY_F19 },
			{ "F20", SGCT_KEY_F20 },
			{ "F21", SGCT_KEY_F21 },
			{ "F22", SGCT_KEY_F22 },
			{ "F23", SGCT_KEY_F23 },
			{ "F24", SGCT_KEY_F24 },
			{ "F25", SGCT_KEY_F25 },
			{ "KP_0", SGCT_KEY_KP_0 },
			{ "KP_1", SGCT_KEY_KP_1 },
			{ "KP_2", SGCT_KEY_KP_2 },
			{ "KP_3", SGCT_KEY_KP_3 },
			{ "KP_4", SGCT_KEY_KP_4 },
			{ "KP_5", SGCT_KEY_KP_5 },
			{ "KP_6", SGCT_KEY_KP_6 },
			{ "KP_7", SGCT_KEY_KP_7 },
			{ "KP_8", SGCT_KEY_KP_8 },
			{ "KP_9", SGCT_KEY_KP_9 },
			{ "KP_DECIMAL", SGCT_KEY_KP_DECIMAL },
			{ "KP_DIVIDE", SGCT_KEY_KP_DIVIDE },
			{ "KP_MULTIPLY", SGCT_KEY_KP_MULTIPLY },
			{ "KP_SUBTRACT", SGCT_KEY_KP_SUBTRACT },
			{ "KP_ADD", SGCT_KEY_KP_ADD },
			{ "KP_ENTER", SGCT_KEY_KP_ENTER },
			{ "KP_EQUAL", SGCT_KEY_KP_EQUAL },
			{ "LSHIFT", SGCT_KEY_LSHIFT },
			{ "LEFT_SHIFT", SGCT_KEY_LEFT_SHIFT },
			{ "LCTRL", SGCT_KEY_LCTRL },
			{ "LEFT_CONTROL", SGCT_KEY_LEFT_CONTROL },
			{ "LALT", SGCT_KEY_LALT },
			{ "LEFT_ALT", SGCT_KEY_LEFT_ALT },
			{ "LEFT_SUPER", SGCT_KEY_LEFT_SUPER },
			{ "RSHIFT", SGCT_KEY_RSHIFT },
			{ "RIGHT_SHIFT", SGCT_KEY_RIGHT_SHIFT },
			{ "RCTRL", SGCT_KEY_RCTRL },
			{ "RIGHT_CONTROL", SGCT_KEY_RIGHT_CONTROL },
			{ "RALT", SGCT_KEY_RALT },
			{ "RIGHT_ALT", SGCT_KEY_RIGHT_ALT },
			{ "RIGHT_SUPER", SGCT_KEY_RIGHT_SUPER },
			{ "MENU", SGCT_KEY_MENU }
		};
		// key only uppercase
		std::transform(s.begin(), s.end(), s.begin(), ::toupper);

		// default is unknown
		int key = SGCT_KEY_UNKNOWN;
		auto it = m.find(s);
		if (it != m.end())
			key = m[s];
		return key;
	}
}

namespace openspace {

namespace luascriptfunctions {

/**
 * \ingroup LuaScripts
 * setOrigin():
 * Set the origin of the camera
 */
int setOrigin(lua_State* L) {
	using ghoul::lua::luaTypeToString;
	const std::string _loggerCat = "LuaInteractionHandler";

	int nArguments = lua_gettop(L);
	if (nArguments != 1)
		return luaL_error(L, "Expected %i arguments, got %i", 1, nArguments);

	const int type = lua_type(L, -1);
	if (type != LUA_TSTRING)
		return luaL_error(L, "Expected string, got %i", type);

	std::string s = luaL_checkstring(L, -1);

	SceneGraphNode* node = sceneGraphNode(s);
	if (!node) {
		LWARNING("Could not find a node in scenegraph called '" << s <<"'");
		return 0;
	}

	OsEng.interactionHandler().setOrigin(node);

	return 0;
}

/**
* \ingroup LuaScripts
* bindKey():
* Binds a key to Lua command
*/
int bindKey(lua_State* L) {
	using ghoul::lua::luaTypeToString;
	const std::string _loggerCat = "LuaInteractionHandler";

	int nArguments = lua_gettop(L);
	if (nArguments != 2)
		return luaL_error(L, "Expected %i arguments, got %i", 2, nArguments);


	std::string key = luaL_checkstring(L, -2);
	std::string command = luaL_checkstring(L, -1);

	if (command.empty())
		return luaL_error(L, "Command string is empty");

	int iKey = stringToKey(key);

	if (iKey == SGCT_KEY_UNKNOWN) {
		LERROR("Could not find key '"<< key <<"'");
		return 0;
	}


	OsEng.interactionHandler().bindKey(iKey, command);

	return 0;
}

/**
* \ingroup LuaScripts
* clearKeys():
* Clears all key bindings
*/
int clearKeys(lua_State* L) {
	using ghoul::lua::luaTypeToString;
	const std::string _loggerCat = "LuaInteractionHandler";

	int nArguments = lua_gettop(L);
	if (nArguments != 0)
		return luaL_error(L, "Expected %i arguments, got %i", 0, nArguments);

	OsEng.interactionHandler().resetKeyBindings();

	return 0;
}

/**
* \ingroup LuaScripts
* dt(bool):
* Get current frame time
*/
int dt(lua_State* L) {
	int nArguments = lua_gettop(L);
	if (nArguments != 0)
		return luaL_error(L, "Expected %i arguments, got %i", 0, nArguments);

	lua_pushnumber(L,OsEng.interactionHandler().dt());
	return 1;
}

/**
* \ingroup LuaScripts
* distance(double, double):
* Change distance to origin
*/
int distance(lua_State* L) {
	int nArguments = lua_gettop(L);
	if (nArguments != 2)
		return luaL_error(L, "Expected %i arguments, got %i", 2, nArguments);

	double d1 = luaL_checknumber(L, -2);
	double d2 = luaL_checknumber(L, -1);
	PowerScaledScalar dist(d1, d2);
	OsEng.interactionHandler().distance(dist);
	return 0;
}

} // namespace luascriptfunctions

InteractionHandler::InteractionHandler() {
	// initiate pointers
	_camera = nullptr;
	_enabled = true;
	_node = nullptr;
	_dt = 0.0;
	_lastTrackballPos = glm::vec3(0.0, 0.0, 0.5);
	_leftMouseButtonDown = false;
	_isMouseBeingPressedAndHeld = false;
}

InteractionHandler::~InteractionHandler() {
	for (size_t i = 0; i < _controllers.size(); ++i) {
		delete _controllers[i];
	}
}

//void InteractionHandler::init() {
//	assert( ! this_);
//	 this_ = new InteractionHandler();
//}
//
//void InteractionHandler::deinit() {
//	assert(this_);
//	delete this_;
//	this_ = nullptr;
//}
//
//InteractionHandler& InteractionHandler::ref() {
//	assert(this_);
//    return *this_;
//}

//bool InteractionHandler::isInitialized() {
//	return this_ != nullptr;
//}	

void InteractionHandler::enable() {
	//assert(this_);
	_enabled = true;
}

void InteractionHandler::disable() {
	//assert(this_);
	_enabled = false;
}

const bool InteractionHandler::isEnabled() const {
	//assert(this_);
	if (_camera)
		return false;
	return _enabled;
=======
#include <openspace/interaction/interactionhandler.h>

#include <ghoul/misc/highresclock.h>

namespace {
	const std::string _loggerCat = "InteractionHandler";
}

namespace openspace {
namespace interaction {

InteractionHandler::InteractionHandler()
	: _camera(nullptr)
	, _focusNode(nullptr)
	, _keyboardController(nullptr)
	, _mouseController(nullptr)
{
}

InteractionHandler::~InteractionHandler() {
	delete _keyboardController;
	delete _mouseController;
	for (size_t i = 0; i < _controllers.size(); ++i)
		delete _controllers[i];
}

void InteractionHandler::setKeyboardController(KeyboardController* controller) {
	assert(controller);
	delete _keyboardController;
	_keyboardController = controller;
	_keyboardController->setHandler(this);
}

void InteractionHandler::setMouseController(MouseController* controller) {
	assert(controller);
	delete _mouseController;
	_mouseController = controller;
	_mouseController->setHandler(this);
}

void InteractionHandler::addController(Controller* controller) {
	assert(controller);
	_controllers.push_back(controller);
	controller->setHandler(this);
>>>>>>> 86efb357
}

void InteractionHandler::lockControls() {
	_mutex.lock();
}

void InteractionHandler::unlockControls() {
	_mutex.unlock();
}

<<<<<<< HEAD
void InteractionHandler::addExternalControl(ExternalControl* controller) {
	//assert(this_);
	if (controller != nullptr) {
		_controllers.push_back(controller);
	}
}

void InteractionHandler::setCamera(Camera *camera) {
	//assert(this_);
	_camera = camera;
}

void InteractionHandler::setOrigin(SceneGraphNode* node) {
	if (node)
		_node = node;
}

Camera * InteractionHandler::getCamera() const {
	//assert(this_);
	if (_enabled) {
		return _camera;
	}
	return nullptr;
}

const psc InteractionHandler::getOrigin() const {
	if (_node)
		return _node->worldPosition();
	return psc();
}

void InteractionHandler::lockControls() {
	//assert(this_);
	_cameraGuard.lock();
}

void InteractionHandler::unlockControls() {
	//assert(this_);
	_cameraGuard.unlock();
}

void InteractionHandler::setFocusNode(SceneGraphNode *node) {
	//assert(this_);
	_node = node;
}

void InteractionHandler::rotate(const glm::quat &rotation) {
	//assert(this_);
	lockControls();
	_camera->rotate(rotation);
	unlockControls();
=======
void InteractionHandler::update(double deltaTime) {
	_deltaTime = deltaTime;
}

void InteractionHandler::setFocusNode(SceneGraphNode* node) {
	_focusNode = node;
}

const SceneGraphNode* const InteractionHandler::focusNode() const {
	return _focusNode;
}

void InteractionHandler::setCamera(Camera* camera) {
	assert(camera);
	_camera = camera;
}
const Camera* const InteractionHandler::camera() const {
	return _camera;
}

void InteractionHandler::keyboardCallback(int key, int action) {
	if (_keyboardController) {
		auto start = ghoul::HighResClock::now();
		_keyboardController->keyPressed(KeyAction(action), Key(key), KeyModifier::None);
		auto end = ghoul::HighResClock::now();
		LINFO("Keyboard timing: " << std::chrono::duration_cast<std::chrono::nanoseconds>(end - start).count() << "ns");
	}
}

void InteractionHandler::mouseButtonCallback(int button, int action) {
	if (_mouseController)
		_mouseController->button(MouseAction(action), MouseButton(button));
}

void InteractionHandler::mousePositionCallback(int x, int y) {
	if (_mouseController)
		// TODO Remap screen coordinates to [0,1]
		_mouseController->move(float(x), float(y));
}

void InteractionHandler::mouseScrollWheelCallback(int pos) {
	if (_mouseController)
		_mouseController->scrollWheel(float(pos));
>>>>>>> 86efb357
}

void InteractionHandler::orbitDelta(const glm::quat& rotation)
{
	lockControls();

	// the camera position
	psc relative = _camera->position();

	// should be changed to something more dynamic =)
	psc origin;
<<<<<<< HEAD
	if (_node) {
		origin = _node->worldPosition();
=======
	if (_focusNode) {
		origin = _focusNode->worldPosition();
>>>>>>> 86efb357
	}

	psc relative_origin_coordinate = relative - origin;
	//glm::mat4 rotation_matrix = glm::mat4_cast(glm::inverse(rotation));
	//relative_origin_coordinate = relative_origin_coordinate.vec4() * glm::inverse(rotation);
	relative_origin_coordinate = glm::inverse(rotation) * relative_origin_coordinate.vec4();
	relative = relative_origin_coordinate + origin;

	_camera->setPosition(relative);
	//camera_->rotate(rotation);
	//camera_->setRotation(glm::mat4_cast(rotation));

	glm::mat4 la = glm::lookAt(_camera->position().vec3(), origin.vec3(), glm::rotate(rotation, _camera->lookUpVector()));
	_camera->setRotation(la);
	//camera_->setLookUpVector();

	unlockControls();
}

<<<<<<< HEAD
void InteractionHandler::distance(const PowerScaledScalar &dist, size_t iterations) {
	if (iterations > 5)
		return;
	//assert(this_);
	lockControls();
	
	psc relative = _camera->position();
	const psc origin = (_node) ? _node->worldPosition() : psc();

	psc relative_origin_coordinate = relative - origin;
	const glm::vec3 dir(relative_origin_coordinate.direction());
	glm::vec3 newdir = dir * dist[0];
=======
void InteractionHandler::rotateDelta(const glm::quat& rotation)
{
	lockControls();
	_camera->rotate(rotation);
	unlockControls();
}

void InteractionHandler::distanceDelta(const PowerScaledScalar& distance)
{
	lockControls();

	psc relative = _camera->position();
	const psc origin = (_focusNode) ? _focusNode->worldPosition() : psc();

	psc relative_origin_coordinate = relative - origin;
	const glm::vec3 dir(relative_origin_coordinate.direction());
	glm::vec3 newdir = dir * distance[0];
>>>>>>> 86efb357
	relative_origin_coordinate = newdir;
	relative_origin_coordinate[3] = dist[1];
	relative = relative + relative_origin_coordinate;

	relative_origin_coordinate = relative - origin;
	newdir = relative_origin_coordinate.direction();

	// update only if on the same side of the origin
<<<<<<< HEAD
	if (glm::angle(newdir, dir) < 90.0f) {
		_camera->setPosition(relative);
		unlockControls();

	}
	else {
		unlockControls();
		PowerScaledScalar d2 = dist;
		d2[0] *= 0.75f;
		d2[1] *= 0.85f;
		distance(d2, iterations + 1);
	}
	
}

void InteractionHandler::lookAt(const glm::quat &rotation) {
	//assert(this_);
	lockControls();

	unlockControls();
}

void InteractionHandler::setRotation(const glm::quat &rotation) {
	//assert(this_);
	lockControls();
=======
	if (glm::angle(newdir, dir) < 90.0f)
		_camera->setPosition(relative);
>>>>>>> 86efb357

	unlockControls();
}

<<<<<<< HEAD
void InteractionHandler::update(const double dt) {
	//assert(this_);
	// setting dt_ for use in callbacks
	_dt = dt;
	if (_enabled && _camera) {
		// fetch data from joysticks
		DeviceIdentifier::ref().update();

		// update all controllers
		for (size_t i = 0; i < _controllers.size(); ++i) {
			_controllers[i]->update();
		}
	}
}

double InteractionHandler::dt() {
	//assert(this_);
	return _dt;
}

glm::vec3 InteractionHandler::mapToTrackball(glm::vec2 mousePos) {
	const float RADIUS = 0.5; // Sphere radius
	glm::vec3 out = glm::vec3(mousePos.x-0.5, -1.0*(mousePos.y-0.5), 0);

	// Mapping according to Holroyds trackball
	// Piece-wise sphere + hyperbolic sheet
	if (out.x*out.x + out.y*out.y <= RADIUS*RADIUS/2.0) {
		//Spherical Region
		out.z = RADIUS*RADIUS - (out.x*out.x + out.y*out.y);
		out.z = out.z > 0.0f ? sqrtf(out.z) : 0.0f;
	} else { //Hyperbolic Region - for smooth z values
		out.z = (RADIUS*RADIUS)/(2.0f*sqrt(out.x*out.x + out.y*out.y));
	}

	return glm::normalize(out);
}

glm::vec3 InteractionHandler::mapToCamera(glm::vec3 trackballPos) {
//	return glm::vec3((sgct::Engine::instance()->getActiveViewMatrix() * glm::vec4(trackballPos,0)));

    //Get x,y,z axis vectors of current camera view
	glm::vec3 currentViewYaxis = glm::normalize(_camera->lookUpVector());
	psc viewDir = _camera->position() - _node->worldPosition();
	glm::vec3 currentViewZaxis = glm::normalize(viewDir.vec3());
	glm::vec3 currentViewXaxis = glm::normalize(glm::cross(currentViewYaxis, currentViewZaxis));

    //mapping to camera co-ordinate
    currentViewXaxis*=trackballPos.x;
    currentViewYaxis*=trackballPos.y;
    currentViewZaxis*=trackballPos.z;
    return (currentViewXaxis + currentViewYaxis + currentViewZaxis);
}

void InteractionHandler::trackballRotate(int x, int y) {
	// Normalize mouse coordinates to [0,1]
	float width = static_cast<float>(sgct::Engine::instance()->getActiveXResolution());
	float height = static_cast<float>(sgct::Engine::instance()->getActiveYResolution());
	glm::vec2 mousePos = glm::vec2((float)x/width, (float)y/height);

	mousePos = glm::clamp(mousePos, -0.5, 1.5); // Ugly fix #1: Camera position becomes NaN on mouse values outside [-0.5, 1.5]
    //mousePos[1] = 0.5; 							// Ugly fix #2: Tempoarily only allow rotation around y

	glm::vec3 curTrackballPos = mapToTrackball(mousePos);
//	LDEBUG(mousePos.x << ", " << mousePos.y << " = " << curTrackballPos.x << ", " << curTrackballPos.y << ", " << curTrackballPos.z);

	// Disable movement on the first click for extra smoothness
	if (!_isMouseBeingPressedAndHeld) {
		_lastTrackballPos = curTrackballPos;
		_isMouseBeingPressedAndHeld = true;
	}

	if (curTrackballPos != _lastTrackballPos) {
		// calculate rotation angle (in radians)
		float rotationAngle = glm::angle(curTrackballPos, _lastTrackballPos);
		rotationAngle *= static_cast<float>(dt())*100.0f;

        // Map trackballpos to camera
//		glm::vec3 trackballMappedToCamera = mapToCamera(_lastTrackballPos - curTrackballPos);
//		psc currentCamPos = camera_->getPosition();
//		glm::vec3 nextCamPos = currentCamPos.getVec3f() + trackballMappedToCamera;
//		glm::vec3 rotationAxis = glm::cross(currentCamPos.getVec3f(), nextCamPos);

		glm::vec3 rotationAxis = glm::cross(_lastTrackballPos, curTrackballPos);
		rotationAxis = glm::normalize(rotationAxis);
		glm::quat quaternion = glm::angleAxis(rotationAngle, rotationAxis);

		// Apply quaternion to camera
		orbit(quaternion);

		_lastTrackballPos = curTrackballPos;
	}
}

void InteractionHandler::keyboardCallback(int key, int action) {
    // TODO package in script
    const float speed = 2.75f;
	const float dt = static_cast<float>(_dt);
	if (action == SGCT_PRESS || action == SGCT_REPEAT) {
		
	    if (key == SGCT_KEY_S) {
	        glm::vec3 euler(speed * dt, 0.0, 0.0);
	        glm::quat rot = glm::quat(euler);
	        orbit(rot);
	    }
	    if (key == SGCT_KEY_W) {
	        glm::vec3 euler(-speed * dt, 0.0, 0.0);
	        glm::quat rot = glm::quat(euler);
	        orbit(rot);
	    }
	    if (key == SGCT_KEY_A) {
	        glm::vec3 euler(0.0, -speed * dt, 0.0);
	        glm::quat rot = glm::quat(euler);
	        orbit(rot);
	    }
	    if (key == SGCT_KEY_D) {
	        glm::vec3 euler(0.0, speed * dt, 0.0);
	        glm::quat rot = glm::quat(euler);
	        orbit(rot);
	    }
		if (key == SGCT_KEY_Z) {
			Time::ref().advanceTime(sgct::Engine::instance()->getDt());
		}
		if (key == SGCT_KEY_X) {
			Time::ref().retreatTime(sgct::Engine::instance()->getDt());
		}
	    if (key == 262) {
	        glm::vec3 euler(0.0, speed * dt, 0.0);
	        glm::quat rot = glm::quat(euler);
	        rotate(rot);
	    }
	    if (key == 263) {
	        glm::vec3 euler(0.0, -speed * dt, 0.0);
	        glm::quat rot = glm::quat(euler);
	        rotate(rot);
	    }
	    if (key == 264) {
	        glm::vec3 euler(speed * dt, 0.0, 0.0);
	        glm::quat rot = glm::quat(euler);
	        rotate(rot);
	    }
	    if (key == 265) {
	        glm::vec3 euler(-speed * dt, 0.0, 0.0);
	        glm::quat rot = glm::quat(euler);
	        rotate(rot);
	    }
		if (key == SGCT_KEY_KP_SUBTRACT) {
			glm::vec2 s = OsEng.renderEngine().camera()->scaling();
			s[1] -= 0.5f;
			OsEng.renderEngine().camera()->setScaling(s);
		}
		if (key == SGCT_KEY_KP_ADD) {
			glm::vec2 s = OsEng.renderEngine().camera()->scaling();
			s[1] += 0.5f;
			OsEng.renderEngine().camera()->setScaling(s);
		}

		// iterate over key bindings
		_validKeyLua = true;
		auto ret = _keyLua.equal_range(key);
		for (auto it = ret.first; it != ret.second; ++it) {
			OsEng.scriptEngine().runScript(it->second);
			if (!_validKeyLua) {
				break;
			}
		}
	}
=======
void InteractionHandler::lookAt(const glm::quat& rotation)
{
>>>>>>> 86efb357
}

void InteractionHandler::setRotation(const glm::quat& rotation)
{
}

<<<<<<< HEAD
void InteractionHandler::mousePositionCallback(int x, int y) {
	if (_leftMouseButtonDown)
		trackballRotate(x,y);

    //if(mouseControl_ != nullptr) {
    //	mouseControl_->mousePosCallback(x,y);
    //}
}

void InteractionHandler::mouseScrollWheelCallback(int pos) {
    //if(mouseControl_ != nullptr) {
    //	mouseControl_->mouseScrollCallback(pos);
    //}
    const float speed = 4.75f;
	const float dt = static_cast<float>(_dt);
    if(pos < 0) {
	    PowerScaledScalar dist(speed * dt, 0.0f);
	    distance(dist);
    } else if(pos > 0) {
	    PowerScaledScalar dist(-speed * dt, 0.0f);
	    distance(dist);
    }
}


void InteractionHandler::resetKeyBindings() {
	_keyLua.clear();
	_validKeyLua = false;
}

void InteractionHandler::bindKey(int key, const std::string& lua) {
	_keyLua.insert(std::make_pair(key, lua));
}

scripting::ScriptEngine::LuaLibrary InteractionHandler::luaLibrary() {
	return {
		"",
		{
			{
				"setOrigin",
				&luascriptfunctions::setOrigin,
				"setOrigin(): set the camera origin node by name"
			},
			{
				"clearKeys",
				&luascriptfunctions::clearKeys,
				"clearKeys(): Clear all key bindings"
			},
			{
				"bindKey",
				&luascriptfunctions::bindKey,
				"bindKey(): binds a key by name to a lua string command"
			},
			{
				"dt",
				&luascriptfunctions::dt,
				"dt(): Get current frame time"
			},
			{
				"distance",
				&luascriptfunctions::distance,
				"distance(): Change distance to origin"
			}
		}
	};
}

} // namespace openspace
=======
double InteractionHandler::deltaTime() const {
	return _deltaTime;
}

} // namespace interaction
} // namespace openspace

//
//// open space includes
//#include <ghoul/logging/logmanager.h>
//#include <openspace/interaction/interactionhandler.h>
//#include <openspace/interaction/deviceidentifier.h>
////#include <openspace/interaction/externalcontrol/randomexternalcontrol.h>
////#include <openspace/interaction/externalcontrol/joystickexternalcontrol.h>
//#include <openspace/query/query.h>
//#include <openspace/engine/openspaceengine.h>
//#include <openspace/util/powerscaledcoordinate.h>
//#include <glm/gtx/vector_angle.hpp>
//
//#include <openspace/util/time.h>
//
//#include <cassert>
//
//namespace {
//	const std::string _loggerCat = "InteractionHandler";
//}
//
//namespace openspace {
//namespace interaction {
//
//InteractionHandler::InteractionHandler()
//	: _camera(nullptr)
//	, _node(nullptr)
//	, _dt(0.0)
//	, _lastTrackballPos(0.f)
//	, _leftMouseButtonDown(false)
//	, _isMouseBeingPressedAndHeld(false)
//{
//}
//
//InteractionHandler::~InteractionHandler() {
//	//for (size_t i = 0; i < _controllers.size(); ++i) {
//	//	delete _controllers[i];
//	//}
//}
//
////void InteractionHandler::init() {
////	assert( ! this_);
////	 this_ = new InteractionHandler();
////}
////
////void InteractionHandler::deinit() {
////	assert(this_);
////	delete this_;
////	this_ = nullptr;
////}
////
////InteractionHandler& InteractionHandler::ref() {
////	assert(this_);
////    return *this_;
////}
//
////bool InteractionHandler::isInitialized() {
////	return this_ != nullptr;
////}	
//
////void InteractionHandler::connectDevices() {
////	//assert(this_);
////	assert(DeviceIdentifier::ref().isInitialized());
////
////	// for each device found
////	for(int i = 0; i < DeviceIdentifier::ref().numberOfDevices(); ++i) {
////
////        // TODO
////		//if(DeviceIdentifier::ref().type(i) == InputDevice::XBOX) {
////
////		//	// found xbox, use xbox python controller
////		//	JoystickExternalControl *joystickexcontrol = new JoystickExternalControl(RELATIVE_PATH"pyinput/Xbox.py");
////		//	joystickexcontrol->setInputDevice(i);
////		//	addExternalControl(joystickexcontrol);
////
////		//} else if(DeviceIdentifier::ref().type(i) == InputDevice::SPACENAVIGATOR) {
////
////		//	// found SpaceNavigator, use SpaceNavigator python controller
////		//	JoystickExternalControl *joystickexcontrol = new JoystickExternalControl(RELATIVE_PATH"pyinput/SpaceNavigator.py");
////		//	joystickexcontrol->setInputDevice(i);
////		//	addExternalControl(joystickexcontrol);
////		//}
////		
////	}
////}
////
////void InteractionHandler::addExternalControl(ExternalControl* controller) {
////	//assert(this_);
////	if (controller != nullptr) {
////		_controllers.push_back(controller);
////	}
////}
//
//void InteractionHandler::setCamera(Camera *camera) {
//	//assert(this_);
//	_camera = camera;
//}
//
//Camera * InteractionHandler::getCamera() const {
//	return _camera;
//}
//
//const psc InteractionHandler::getOrigin() const {
//	if(_node)
//		return _node->worldPosition();
//	return psc();
//}
//
//void InteractionHandler::lockControls() {
//	//assert(this_);
//	_cameraGuard.lock();
//}
//
//void InteractionHandler::unlockControls() {
//	//assert(this_);
//	_cameraGuard.unlock();
//}
//
//void InteractionHandler::setFocusNode(SceneGraphNode *node) {
//	//assert(this_);
//	_node = node;
//}
//
//void InteractionHandler::rotate(const glm::quat &rotation) {
//	//assert(this_);
//	lockControls();
//	_camera->rotate(rotation);
//	unlockControls();
//}
//
//void InteractionHandler::orbit(const glm::quat &rotation) {
//	//assert(this_);
//	lockControls();
//	
//	// the camera position
//	psc relative = _camera->position();
//
//	// should be changed to something more dynamic =)
//	psc origin;
//	if (_node) {
//		origin = _node->worldPosition();
//	}
//
//	psc relative_origin_coordinate = relative - origin;
//	//glm::mat4 rotation_matrix = glm::mat4_cast(glm::inverse(rotation));
//	//relative_origin_coordinate = relative_origin_coordinate.vec4() * glm::inverse(rotation);
//	relative_origin_coordinate = glm::inverse(rotation) * relative_origin_coordinate.vec4();
//	relative = relative_origin_coordinate + origin;
//
//	_camera->setPosition(relative);
//	//camera_->rotate(rotation);
//	//camera_->setRotation(glm::mat4_cast(rotation));
//
//	glm::mat4 la = glm::lookAt(_camera->position().vec3(), origin.vec3(), glm::rotate(rotation, _camera->lookUpVector()));
//	_camera->setRotation(la);
//	//camera_->setLookUpVector();
//
//	unlockControls();
//}
//
//void InteractionHandler::distance(const PowerScaledScalar &distance) {
//	//assert(this_);
//	lockControls();
//	
//	psc relative = _camera->position();
//	const psc origin = (_node) ? _node->worldPosition() : psc();
//
//	psc relative_origin_coordinate = relative - origin;
//	const glm::vec3 dir(relative_origin_coordinate.direction());
//	glm:: vec3 newdir = dir * distance[0];
//	relative_origin_coordinate = newdir;
//	relative_origin_coordinate[3] = distance[1];
//	relative = relative + relative_origin_coordinate;
//
//	relative_origin_coordinate = relative - origin;
//	newdir = relative_origin_coordinate.direction();
//
//	// update only if on the same side of the origin
//	if(glm::angle(newdir, dir) < 90.0f)
//		_camera->setPosition(relative);
//	
//	unlockControls();
//}
//
//void InteractionHandler::lookAt(const glm::quat &rotation) {
//	//assert(this_);
//	lockControls();
//
//	unlockControls();
//}
//
//void InteractionHandler::setRotation(const glm::quat &rotation) {
//	//assert(this_);
//	lockControls();
//
//	unlockControls();
//}
//
//void InteractionHandler::update(const double dt) {
//	//assert(this_);
//	// setting dt_ for use in callbacks
//	_dt = dt;
//	if (_camera) {
//		// fetch data from joysticks
//		DeviceIdentifier::ref().update();
//
//		//// update all controllers
//		//for (size_t i = 0; i < _controllers.size(); ++i) {
//		//	_controllers[i]->update();
//		//}
//	}
//}
//
//double InteractionHandler::getDt() {
//	//assert(this_);
//	return _dt;
//}
//
//glm::vec3 InteractionHandler::mapToTrackball(glm::vec2 mousePos) {
//	const float RADIUS = 0.5; // Sphere radius
//	glm::vec3 out = glm::vec3(mousePos.x-0.5, -1.0*(mousePos.y-0.5), 0);
//
//	// Mapping according to Holroyds trackball
//	// Piece-wise sphere + hyperbolic sheet
//	if (out.x*out.x + out.y*out.y <= RADIUS*RADIUS/2.0) {
//		//Spherical Region
//		out.z = RADIUS*RADIUS - (out.x*out.x + out.y*out.y);
//		out.z = out.z > 0.0 ? sqrtf(out.z) : 0.0;
//	} else { //Hyperbolic Region - for smooth z values
//		out.z = (RADIUS*RADIUS)/(2.0*sqrt(out.x*out.x + out.y*out.y));
//	}
//
//	return glm::normalize(out);
//}
//
//glm::vec3 InteractionHandler::mapToCamera(glm::vec3 trackballPos) {
////	return glm::vec3((sgct::Engine::instance()->getActiveViewMatrix() * glm::vec4(trackballPos,0)));
//
//    //Get x,y,z axis vectors of current camera view
//	glm::vec3 currentViewYaxis = glm::normalize(_camera->lookUpVector());
//	psc viewDir = _camera->position() - _node->worldPosition();
//	glm::vec3 currentViewZaxis = glm::normalize(viewDir.vec3());
//	glm::vec3 currentViewXaxis = glm::normalize(glm::cross(currentViewYaxis, currentViewZaxis));
//
//    //mapping to camera co-ordinate
//    currentViewXaxis*=trackballPos.x;
//    currentViewYaxis*=trackballPos.y;
//    currentViewZaxis*=trackballPos.z;
//    return (currentViewXaxis + currentViewYaxis + currentViewZaxis);
//}
//
//void InteractionHandler::trackballRotate(int x, int y) {
//	// Normalize mouse coordinates to [0,1]
//	float width = sgct::Engine::instance()->getActiveXResolution();
//	float height = sgct::Engine::instance()->getActiveYResolution();
//	glm::vec2 mousePos = glm::vec2((float)x/width, (float)y/height);
//
//	mousePos = glm::clamp(mousePos, -0.5, 1.5); // Ugly fix #1: Camera position becomes NaN on mouse values outside [-0.5, 1.5]
//    //mousePos[1] = 0.5; 							// Ugly fix #2: Tempoarily only allow rotation around y
//
//	glm::vec3 curTrackballPos = mapToTrackball(mousePos);
////	LDEBUG(mousePos.x << ", " << mousePos.y << " = " << curTrackballPos.x << ", " << curTrackballPos.y << ", " << curTrackballPos.z);
//
//	// Disable movement on the first click for extra smoothness
//	if (!_isMouseBeingPressedAndHeld) {
//		_lastTrackballPos = curTrackballPos;
//		_isMouseBeingPressedAndHeld = true;
//	}
//
//	if (curTrackballPos != _lastTrackballPos) {
//		// calculate rotation angle (in radians)
//		float rotationAngle = glm::angle(curTrackballPos, _lastTrackballPos);
//		rotationAngle *= getDt()*100.0f;
//
//        // Map trackballpos to camera
////		glm::vec3 trackballMappedToCamera = mapToCamera(_lastTrackballPos - curTrackballPos);
////		psc currentCamPos = camera_->getPosition();
////		glm::vec3 nextCamPos = currentCamPos.getVec3f() + trackballMappedToCamera;
////		glm::vec3 rotationAxis = glm::cross(currentCamPos.getVec3f(), nextCamPos);
//
//		glm::vec3 rotationAxis = glm::cross(_lastTrackballPos, curTrackballPos);
//		rotationAxis = glm::normalize(rotationAxis);
//		glm::quat quaternion = glm::angleAxis(rotationAngle, rotationAxis);
//
//		// Apply quaternion to camera
//		orbit(quaternion);
//
//		_lastTrackballPos = curTrackballPos;
//	}
//}
//double acc = 1;
//
//void InteractionHandler::keyboardCallback(int key, int action) {
//    // TODO package in script
//    const double speed = 2.75;
//    const double dt = getDt();
//    if(action == SGCT_PRESS || action == SGCT_REPEAT) {
//	    if (key == SGCT_KEY_S) {
//	        glm::vec3 euler(speed * dt, 0.0, 0.0);
//	        glm::quat rot = glm::quat(euler);
//	        orbit(rot);
//	    }
//	    if (key == SGCT_KEY_W) {
//	        glm::vec3 euler(-speed * dt, 0.0, 0.0);
//	        glm::quat rot = glm::quat(euler);
//	        orbit(rot);
//	    }
//	    if (key == SGCT_KEY_A) {
//	        glm::vec3 euler(0.0, -speed * dt, 0.0);
//	        glm::quat rot = glm::quat(euler);
//	        orbit(rot);
//	    }
//	    if (key == SGCT_KEY_D) {
//	        glm::vec3 euler(0.0, speed * dt, 0.0);
//	        glm::quat rot = glm::quat(euler);
//	        orbit(rot);
//	    }
//		if (key == SGCT_KEY_Q) {
//			Time::ref().advanceTime(dt);
//		}
//	    if (key == 262) {
//	        glm::vec3 euler(0.0, speed * dt, 0.0);
//	        glm::quat rot = glm::quat(euler);
//	        rotate(rot);
//	    }
//	    if (key == 263) {
//	        glm::vec3 euler(0.0, -speed * dt, 0.0);
//	        glm::quat rot = glm::quat(euler);
//	        rotate(rot);
//	    }
//	    if (key == 264) {
//	        glm::vec3 euler(speed * dt, 0.0, 0.0);
//	        glm::quat rot = glm::quat(euler);
//	        rotate(rot);
//	    }
//	    if (key == 265) {
//	        glm::vec3 euler(-speed * dt, 0.0, 0.0);
//	        glm::quat rot = glm::quat(euler);
//	        rotate(rot);
//	    }
//	    if (key == SGCT_KEY_R) {
//	        PowerScaledScalar dist(-speed * dt, 0.0);
//	        distance(dist);
//	    }
//	    if (key == SGCT_KEY_F) {
//	        PowerScaledScalar dist(speed * dt, 0.0);
//	        distance(dist);
//		}
//		if (key == SGCT_KEY_T) {
//			PowerScaledScalar dist(-speed * pow(10, 11) * dt, 0.0);
//			distance(dist);
//		}
//		if (key == SGCT_KEY_G) {
//			acc += 0.001;
//			PowerScaledScalar dist(speed * pow(10, 8 * acc) * dt, 0.0);
//			distance(dist);
//		}
//		if (key == SGCT_KEY_Y) {
//			PowerScaledScalar dist(-speed * 100.0 * dt, 6.0);
//			distance(dist);
//		}
//		if (key == SGCT_KEY_H) {
//			PowerScaledScalar dist(speed * 100.0 * dt, 6.0);
//			distance(dist);
//		}
//
//		if (key == SGCT_KEY_KP_SUBTRACT) {
//			glm::vec2 s = OsEng.renderEngine().camera()->scaling();
//			s[1] -= 0.5;
//			OsEng.renderEngine().camera()->setScaling(s);
//		}
//		if (key == SGCT_KEY_KP_ADD) {
//			glm::vec2 s = OsEng.renderEngine().camera()->scaling();
//			s[1] += 0.5;
//			OsEng.renderEngine().camera()->setScaling(s);
//		}
//	}
//    /*
//    if (key == '1') {
//        SceneGraphNode* node = getSceneGraphNode("sun");
//
//        setFocusNode(node);
//        getCamera()->setPosition(node->getWorldPosition() + psc(0.0, 0.0, 0.5, 10.0));
//        getCamera()->setCameraDirection(glm::vec3(0.0, 0.0, -1.0));
//    }
//
//    if (key == '2') {
//        SceneGraphNode* node = getSceneGraphNode("earth");
//
//        setFocusNode(node);
//        getCamera()->setPosition(node->getWorldPosition() + psc(0.0, 0.0, 1.0, 8.0));
//        getCamera()->setCameraDirection(glm::vec3(0.0, 0.0, -1.0));
//    }
//
//
//    if (key == '3') {
//        SceneGraphNode* node = getSceneGraphNode("moon");
//
//        setFocusNode(node);
//        getCamera()->setPosition(node->getWorldPosition() + psc(0.0, 0.0, 0.5, 8.0));
//        getCamera()->setCameraDirection(glm::vec3(0.0, 0.0, -1.0));
//    }
//*/
//    // std::pair <std::multimap<int,std::function<void(void)> >::iterator, std::multimap<int , std::function<void(void)> >::iterator> ret;
//    if(action == SGCT_PRESS) {
//    	auto ret = _keyCallbacks.equal_range(key);
//	    for (auto it=ret.first; it!=ret.second; ++it)
//	    	it->second();
//    }
//    
//
//}
//
//void InteractionHandler::mouseButtonCallback(int key, int action) {
//    //if(mouseControl_ != nullptr) {
//    //	mouseControl_->mouseButtonCallback(key,action);
//    //}
//	if (key == SGCT_MOUSE_BUTTON_LEFT && action == SGCT_PRESS)
//		_leftMouseButtonDown = true;
//	else if (key == SGCT_MOUSE_BUTTON_LEFT && action == SGCT_RELEASE) {
//		_leftMouseButtonDown = false;
//		_isMouseBeingPressedAndHeld = false;
//	}
//}
//
//void InteractionHandler::mousePositionCallback(int x, int y) {
//	if (_leftMouseButtonDown)
//		trackballRotate(x,y);
//
//    //if(mouseControl_ != nullptr) {
//    //	mouseControl_->mousePosCallback(x,y);
//    //}
//}
//
//void InteractionHandler::mouseScrollWheelCallback(int pos) {
//    //if(mouseControl_ != nullptr) {
//    //	mouseControl_->mouseScrollCallback(pos);
//    //}
//    const double speed = 4.75;
//    const double dt = getDt();
//    if(pos < 0) {
//	    PowerScaledScalar dist(speed * dt, 0.0);
//	    distance(dist);
//    } else if(pos > 0) {
//	    PowerScaledScalar dist(-speed * dt, 0.0);
//	    distance(dist);
//    }
//}
//
////void InteractionHandler::addKeyCallback(int key, std::function<void(void)> f) {
////	//std::map<int, std::vector<std::function<void(void)> > > _keyCallbacks;
////
////	_keyCallbacks.insert(std::make_pair(key, f));
////}
//
//} // namespace interaction
//} // namespace openspace
>>>>>>> 86efb357
<|MERGE_RESOLUTION|>--- conflicted
+++ resolved
@@ -22,31 +22,36 @@
  * OR THE USE OR OTHER DEALINGS IN THE SOFTWARE.                                         *
  ****************************************************************************************/
 
-<<<<<<< HEAD
-// open space includes
+//<<<<<<< HEAD
+//// open space includes
 #include <openspace/interaction/interactionhandler.h>
-
+//
 #include <openspace/engine/openspaceengine.h>
-#include <openspace/interaction/deviceidentifier.h>
-#include <openspace/interaction/externalcontrol/externalcontrol.h>
-#include <openspace/interaction/externalcontrol/randomexternalcontrol.h>
-#include <openspace/interaction/externalcontrol/joystickexternalcontrol.h>
+//#include <openspace/interaction/deviceidentifier.h>
+//#include <openspace/interaction/externalcontrol/externalcontrol.h>
+//#include <openspace/interaction/externalcontrol/randomexternalcontrol.h>
+//#include <openspace/interaction/externalcontrol/joystickexternalcontrol.h>
 #include <openspace/query/query.h>
-#include <openspace/scenegraph/scenegraphnode.h>
-#include <openspace/util/camera.h>
-#include <openspace/util/powerscaledcoordinate.h>
-#include <openspace/util/time.h>
-
-// ghoul
+//#include <openspace/scenegraph/scenegraphnode.h>
+//#include <openspace/util/camera.h>
+//#include <openspace/util/powerscaledcoordinate.h>
+//#include <openspace/util/time.h>
+//
+//// ghoul
 #include <ghoul/logging/logmanager.h>
-
-// other
-#include <sgct.h>
-#include <glm/gtx/vector_angle.hpp>
-
-// std includes
-#include <cassert>
-#include <algorithm>
+//
+//// other
+//#include <sgct.h>
+//#include <glm/gtx/vector_angle.hpp>
+//
+//// std includes
+//#include <cassert>
+//#include <algorithm>
+//
+
+#include <openspace/interaction/interactionhandler.h>
+
+#include <ghoul/misc/highresclock.h>
 
 namespace {
 	const std::string _loggerCat = "InteractionHandler";
@@ -226,7 +231,7 @@
 		return 0;
 	}
 
-	OsEng.interactionHandler().setOrigin(node);
+	OsEng.interactionHandler().setFocusNode(node);
 
 	return 0;
 }
@@ -292,7 +297,7 @@
 	if (nArguments != 0)
 		return luaL_error(L, "Expected %i arguments, got %i", 0, nArguments);
 
-	lua_pushnumber(L,OsEng.interactionHandler().dt());
+	lua_pushnumber(L,OsEng.interactionHandler().deltaTime());
 	return 1;
 }
 
@@ -309,74 +314,67 @@
 	double d1 = luaL_checknumber(L, -2);
 	double d2 = luaL_checknumber(L, -1);
 	PowerScaledScalar dist(d1, d2);
-	OsEng.interactionHandler().distance(dist);
+	OsEng.interactionHandler().distanceDelta(dist);
 	return 0;
 }
 
 } // namespace luascriptfunctions
 
-InteractionHandler::InteractionHandler() {
-	// initiate pointers
-	_camera = nullptr;
-	_enabled = true;
-	_node = nullptr;
-	_dt = 0.0;
-	_lastTrackballPos = glm::vec3(0.0, 0.0, 0.5);
-	_leftMouseButtonDown = false;
-	_isMouseBeingPressedAndHeld = false;
-}
-
-InteractionHandler::~InteractionHandler() {
-	for (size_t i = 0; i < _controllers.size(); ++i) {
-		delete _controllers[i];
-	}
-}
-
-//void InteractionHandler::init() {
-//	assert( ! this_);
-//	 this_ = new InteractionHandler();
-//}
-//
-//void InteractionHandler::deinit() {
-//	assert(this_);
-//	delete this_;
-//	this_ = nullptr;
-//}
-//
-//InteractionHandler& InteractionHandler::ref() {
-//	assert(this_);
-//    return *this_;
-//}
-
-//bool InteractionHandler::isInitialized() {
-//	return this_ != nullptr;
-//}	
-
-void InteractionHandler::enable() {
-	//assert(this_);
-	_enabled = true;
-}
-
-void InteractionHandler::disable() {
-	//assert(this_);
-	_enabled = false;
-}
-
-const bool InteractionHandler::isEnabled() const {
-	//assert(this_);
-	if (_camera)
-		return false;
-	return _enabled;
-=======
-#include <openspace/interaction/interactionhandler.h>
-
-#include <ghoul/misc/highresclock.h>
-
-namespace {
-	const std::string _loggerCat = "InteractionHandler";
-}
-
-namespace openspace {
+//InteractionHandler::InteractionHandler() {
+//	// initiate pointers
+//	_camera = nullptr;
+//	_enabled = true;
+//	_node = nullptr;
+//	_dt = 0.0;
+//	_lastTrackballPos = glm::vec3(0.0, 0.0, 0.5);
+//	_leftMouseButtonDown = false;
+//	_isMouseBeingPressedAndHeld = false;
+//}
+//
+//InteractionHandler::~InteractionHandler() {
+//	for (size_t i = 0; i < _controllers.size(); ++i) {
+//		delete _controllers[i];
+//	}
+//}
+//
+////void InteractionHandler::init() {
+////	assert( ! this_);
+////	 this_ = new InteractionHandler();
+////}
+////
+////void InteractionHandler::deinit() {
+////	assert(this_);
+////	delete this_;
+////	this_ = nullptr;
+////}
+////
+////InteractionHandler& InteractionHandler::ref() {
+////	assert(this_);
+////    return *this_;
+////}
+//
+////bool InteractionHandler::isInitialized() {
+////	return this_ != nullptr;
+////}	
+//
+//void InteractionHandler::enable() {
+//	//assert(this_);
+//	_enabled = true;
+//}
+//
+//void InteractionHandler::disable() {
+//	//assert(this_);
+//	_enabled = false;
+//}
+//
+//const bool InteractionHandler::isEnabled() const {
+//	//assert(this_);
+//	if (_camera)
+//		return false;
+//	return _enabled;
+//=======
+
+//namespace openspace {
 namespace interaction {
 
 InteractionHandler::InteractionHandler()
@@ -412,7 +410,6 @@
 	assert(controller);
 	_controllers.push_back(controller);
 	controller->setHandler(this);
->>>>>>> 86efb357
 }
 
 void InteractionHandler::lockControls() {
@@ -423,59 +420,59 @@
 	_mutex.unlock();
 }
 
-<<<<<<< HEAD
-void InteractionHandler::addExternalControl(ExternalControl* controller) {
-	//assert(this_);
-	if (controller != nullptr) {
-		_controllers.push_back(controller);
-	}
-}
-
-void InteractionHandler::setCamera(Camera *camera) {
-	//assert(this_);
-	_camera = camera;
-}
-
-void InteractionHandler::setOrigin(SceneGraphNode* node) {
-	if (node)
-		_node = node;
-}
-
-Camera * InteractionHandler::getCamera() const {
-	//assert(this_);
-	if (_enabled) {
-		return _camera;
-	}
-	return nullptr;
-}
-
-const psc InteractionHandler::getOrigin() const {
-	if (_node)
-		return _node->worldPosition();
-	return psc();
-}
-
-void InteractionHandler::lockControls() {
-	//assert(this_);
-	_cameraGuard.lock();
-}
-
-void InteractionHandler::unlockControls() {
-	//assert(this_);
-	_cameraGuard.unlock();
-}
-
-void InteractionHandler::setFocusNode(SceneGraphNode *node) {
-	//assert(this_);
-	_node = node;
-}
-
-void InteractionHandler::rotate(const glm::quat &rotation) {
-	//assert(this_);
-	lockControls();
-	_camera->rotate(rotation);
-	unlockControls();
-=======
+//<<<<<<< HEAD
+//void InteractionHandler::addExternalControl(ExternalControl* controller) {
+//	//assert(this_);
+//	if (controller != nullptr) {
+//		_controllers.push_back(controller);
+//	}
+//}
+//
+//void InteractionHandler::setCamera(Camera *camera) {
+//	//assert(this_);
+//	_camera = camera;
+//}
+//
+//void InteractionHandler::setOrigin(SceneGraphNode* node) {
+//	if (node)
+//		_node = node;
+//}
+//
+//Camera * InteractionHandler::getCamera() const {
+//	//assert(this_);
+//	if (_enabled) {
+//		return _camera;
+//	}
+//	return nullptr;
+//}
+//
+//const psc InteractionHandler::getOrigin() const {
+//	if (_node)
+//		return _node->worldPosition();
+//	return psc();
+//}
+//
+//void InteractionHandler::lockControls() {
+//	//assert(this_);
+//	_cameraGuard.lock();
+//}
+//
+//void InteractionHandler::unlockControls() {
+//	//assert(this_);
+//	_cameraGuard.unlock();
+//}
+//
+//void InteractionHandler::setFocusNode(SceneGraphNode *node) {
+//	//assert(this_);
+//	_node = node;
+//}
+//
+//void InteractionHandler::rotate(const glm::quat &rotation) {
+//	//assert(this_);
+//	lockControls();
+//	_camera->rotate(rotation);
+//	unlockControls();
+//=======
 void InteractionHandler::update(double deltaTime) {
 	_deltaTime = deltaTime;
 }
@@ -519,7 +516,6 @@
 void InteractionHandler::mouseScrollWheelCallback(int pos) {
 	if (_mouseController)
 		_mouseController->scrollWheel(float(pos));
->>>>>>> 86efb357
 }
 
 void InteractionHandler::orbitDelta(const glm::quat& rotation)
@@ -531,13 +527,8 @@
 
 	// should be changed to something more dynamic =)
 	psc origin;
-<<<<<<< HEAD
-	if (_node) {
-		origin = _node->worldPosition();
-=======
 	if (_focusNode) {
 		origin = _focusNode->worldPosition();
->>>>>>> 86efb357
 	}
 
 	psc relative_origin_coordinate = relative - origin;
@@ -557,20 +548,20 @@
 	unlockControls();
 }
 
-<<<<<<< HEAD
-void InteractionHandler::distance(const PowerScaledScalar &dist, size_t iterations) {
-	if (iterations > 5)
-		return;
-	//assert(this_);
-	lockControls();
-	
-	psc relative = _camera->position();
-	const psc origin = (_node) ? _node->worldPosition() : psc();
-
-	psc relative_origin_coordinate = relative - origin;
-	const glm::vec3 dir(relative_origin_coordinate.direction());
-	glm::vec3 newdir = dir * dist[0];
-=======
+//<<<<<<< HEAD
+//void InteractionHandler::distance(const PowerScaledScalar &dist, size_t iterations) {
+//	if (iterations > 5)
+//		return;
+//	//assert(this_);
+//	lockControls();
+//	
+//	psc relative = _camera->position();
+//	const psc origin = (_node) ? _node->worldPosition() : psc();
+//
+//	psc relative_origin_coordinate = relative - origin;
+//	const glm::vec3 dir(relative_origin_coordinate.direction());
+//	glm::vec3 newdir = dir * dist[0];
+//=======
 void InteractionHandler::rotateDelta(const glm::quat& rotation)
 {
 	lockControls();
@@ -588,252 +579,252 @@
 	psc relative_origin_coordinate = relative - origin;
 	const glm::vec3 dir(relative_origin_coordinate.direction());
 	glm::vec3 newdir = dir * distance[0];
->>>>>>> 86efb357
+//>>>>>>> feature/interactionhandler
 	relative_origin_coordinate = newdir;
-	relative_origin_coordinate[3] = dist[1];
+	relative_origin_coordinate[3] = distance[1];
 	relative = relative + relative_origin_coordinate;
 
 	relative_origin_coordinate = relative - origin;
 	newdir = relative_origin_coordinate.direction();
 
 	// update only if on the same side of the origin
-<<<<<<< HEAD
-	if (glm::angle(newdir, dir) < 90.0f) {
-		_camera->setPosition(relative);
-		unlockControls();
-
-	}
-	else {
-		unlockControls();
-		PowerScaledScalar d2 = dist;
-		d2[0] *= 0.75f;
-		d2[1] *= 0.85f;
-		distance(d2, iterations + 1);
-	}
-	
-}
-
-void InteractionHandler::lookAt(const glm::quat &rotation) {
-	//assert(this_);
-	lockControls();
-
-	unlockControls();
-}
-
-void InteractionHandler::setRotation(const glm::quat &rotation) {
-	//assert(this_);
-	lockControls();
-=======
+//<<<<<<< HEAD
+//	if (glm::angle(newdir, dir) < 90.0f) {
+//		_camera->setPosition(relative);
+//		unlockControls();
+//
+//	}
+//	else {
+//		unlockControls();
+//		PowerScaledScalar d2 = dist;
+//		d2[0] *= 0.75f;
+//		d2[1] *= 0.85f;
+//		distance(d2, iterations + 1);
+//	}
+//	
+//}
+//
+//void InteractionHandler::lookAt(const glm::quat &rotation) {
+//	//assert(this_);
+//	lockControls();
+//=======
 	if (glm::angle(newdir, dir) < 90.0f)
 		_camera->setPosition(relative);
->>>>>>> 86efb357
+//>>>>>>> feature/interactionhandler
 
 	unlockControls();
 }
 
-<<<<<<< HEAD
-void InteractionHandler::update(const double dt) {
-	//assert(this_);
-	// setting dt_ for use in callbacks
-	_dt = dt;
-	if (_enabled && _camera) {
-		// fetch data from joysticks
-		DeviceIdentifier::ref().update();
-
-		// update all controllers
-		for (size_t i = 0; i < _controllers.size(); ++i) {
-			_controllers[i]->update();
-		}
-	}
-}
-
-double InteractionHandler::dt() {
-	//assert(this_);
-	return _dt;
-}
-
-glm::vec3 InteractionHandler::mapToTrackball(glm::vec2 mousePos) {
-	const float RADIUS = 0.5; // Sphere radius
-	glm::vec3 out = glm::vec3(mousePos.x-0.5, -1.0*(mousePos.y-0.5), 0);
-
-	// Mapping according to Holroyds trackball
-	// Piece-wise sphere + hyperbolic sheet
-	if (out.x*out.x + out.y*out.y <= RADIUS*RADIUS/2.0) {
-		//Spherical Region
-		out.z = RADIUS*RADIUS - (out.x*out.x + out.y*out.y);
-		out.z = out.z > 0.0f ? sqrtf(out.z) : 0.0f;
-	} else { //Hyperbolic Region - for smooth z values
-		out.z = (RADIUS*RADIUS)/(2.0f*sqrt(out.x*out.x + out.y*out.y));
-	}
-
-	return glm::normalize(out);
-}
-
-glm::vec3 InteractionHandler::mapToCamera(glm::vec3 trackballPos) {
-//	return glm::vec3((sgct::Engine::instance()->getActiveViewMatrix() * glm::vec4(trackballPos,0)));
-
-    //Get x,y,z axis vectors of current camera view
-	glm::vec3 currentViewYaxis = glm::normalize(_camera->lookUpVector());
-	psc viewDir = _camera->position() - _node->worldPosition();
-	glm::vec3 currentViewZaxis = glm::normalize(viewDir.vec3());
-	glm::vec3 currentViewXaxis = glm::normalize(glm::cross(currentViewYaxis, currentViewZaxis));
-
-    //mapping to camera co-ordinate
-    currentViewXaxis*=trackballPos.x;
-    currentViewYaxis*=trackballPos.y;
-    currentViewZaxis*=trackballPos.z;
-    return (currentViewXaxis + currentViewYaxis + currentViewZaxis);
-}
-
-void InteractionHandler::trackballRotate(int x, int y) {
-	// Normalize mouse coordinates to [0,1]
-	float width = static_cast<float>(sgct::Engine::instance()->getActiveXResolution());
-	float height = static_cast<float>(sgct::Engine::instance()->getActiveYResolution());
-	glm::vec2 mousePos = glm::vec2((float)x/width, (float)y/height);
-
-	mousePos = glm::clamp(mousePos, -0.5, 1.5); // Ugly fix #1: Camera position becomes NaN on mouse values outside [-0.5, 1.5]
-    //mousePos[1] = 0.5; 							// Ugly fix #2: Tempoarily only allow rotation around y
-
-	glm::vec3 curTrackballPos = mapToTrackball(mousePos);
-//	LDEBUG(mousePos.x << ", " << mousePos.y << " = " << curTrackballPos.x << ", " << curTrackballPos.y << ", " << curTrackballPos.z);
-
-	// Disable movement on the first click for extra smoothness
-	if (!_isMouseBeingPressedAndHeld) {
-		_lastTrackballPos = curTrackballPos;
-		_isMouseBeingPressedAndHeld = true;
-	}
-
-	if (curTrackballPos != _lastTrackballPos) {
-		// calculate rotation angle (in radians)
-		float rotationAngle = glm::angle(curTrackballPos, _lastTrackballPos);
-		rotationAngle *= static_cast<float>(dt())*100.0f;
-
-        // Map trackballpos to camera
-//		glm::vec3 trackballMappedToCamera = mapToCamera(_lastTrackballPos - curTrackballPos);
-//		psc currentCamPos = camera_->getPosition();
-//		glm::vec3 nextCamPos = currentCamPos.getVec3f() + trackballMappedToCamera;
-//		glm::vec3 rotationAxis = glm::cross(currentCamPos.getVec3f(), nextCamPos);
-
-		glm::vec3 rotationAxis = glm::cross(_lastTrackballPos, curTrackballPos);
-		rotationAxis = glm::normalize(rotationAxis);
-		glm::quat quaternion = glm::angleAxis(rotationAngle, rotationAxis);
-
-		// Apply quaternion to camera
-		orbit(quaternion);
-
-		_lastTrackballPos = curTrackballPos;
-	}
-}
-
-void InteractionHandler::keyboardCallback(int key, int action) {
-    // TODO package in script
-    const float speed = 2.75f;
-	const float dt = static_cast<float>(_dt);
-	if (action == SGCT_PRESS || action == SGCT_REPEAT) {
-		
-	    if (key == SGCT_KEY_S) {
-	        glm::vec3 euler(speed * dt, 0.0, 0.0);
-	        glm::quat rot = glm::quat(euler);
-	        orbit(rot);
-	    }
-	    if (key == SGCT_KEY_W) {
-	        glm::vec3 euler(-speed * dt, 0.0, 0.0);
-	        glm::quat rot = glm::quat(euler);
-	        orbit(rot);
-	    }
-	    if (key == SGCT_KEY_A) {
-	        glm::vec3 euler(0.0, -speed * dt, 0.0);
-	        glm::quat rot = glm::quat(euler);
-	        orbit(rot);
-	    }
-	    if (key == SGCT_KEY_D) {
-	        glm::vec3 euler(0.0, speed * dt, 0.0);
-	        glm::quat rot = glm::quat(euler);
-	        orbit(rot);
-	    }
-		if (key == SGCT_KEY_Z) {
-			Time::ref().advanceTime(sgct::Engine::instance()->getDt());
-		}
-		if (key == SGCT_KEY_X) {
-			Time::ref().retreatTime(sgct::Engine::instance()->getDt());
-		}
-	    if (key == 262) {
-	        glm::vec3 euler(0.0, speed * dt, 0.0);
-	        glm::quat rot = glm::quat(euler);
-	        rotate(rot);
-	    }
-	    if (key == 263) {
-	        glm::vec3 euler(0.0, -speed * dt, 0.0);
-	        glm::quat rot = glm::quat(euler);
-	        rotate(rot);
-	    }
-	    if (key == 264) {
-	        glm::vec3 euler(speed * dt, 0.0, 0.0);
-	        glm::quat rot = glm::quat(euler);
-	        rotate(rot);
-	    }
-	    if (key == 265) {
-	        glm::vec3 euler(-speed * dt, 0.0, 0.0);
-	        glm::quat rot = glm::quat(euler);
-	        rotate(rot);
-	    }
-		if (key == SGCT_KEY_KP_SUBTRACT) {
-			glm::vec2 s = OsEng.renderEngine().camera()->scaling();
-			s[1] -= 0.5f;
-			OsEng.renderEngine().camera()->setScaling(s);
-		}
-		if (key == SGCT_KEY_KP_ADD) {
-			glm::vec2 s = OsEng.renderEngine().camera()->scaling();
-			s[1] += 0.5f;
-			OsEng.renderEngine().camera()->setScaling(s);
-		}
-
-		// iterate over key bindings
-		_validKeyLua = true;
-		auto ret = _keyLua.equal_range(key);
-		for (auto it = ret.first; it != ret.second; ++it) {
-			OsEng.scriptEngine().runScript(it->second);
-			if (!_validKeyLua) {
-				break;
-			}
-		}
-	}
-=======
 void InteractionHandler::lookAt(const glm::quat& rotation)
 {
->>>>>>> 86efb357
-}
-
-void InteractionHandler::setRotation(const glm::quat& rotation)
-{
-}
-
-<<<<<<< HEAD
-void InteractionHandler::mousePositionCallback(int x, int y) {
-	if (_leftMouseButtonDown)
-		trackballRotate(x,y);
-
-    //if(mouseControl_ != nullptr) {
-    //	mouseControl_->mousePosCallback(x,y);
-    //}
-}
-
-void InteractionHandler::mouseScrollWheelCallback(int pos) {
-    //if(mouseControl_ != nullptr) {
-    //	mouseControl_->mouseScrollCallback(pos);
-    //}
-    const float speed = 4.75f;
-	const float dt = static_cast<float>(_dt);
-    if(pos < 0) {
-	    PowerScaledScalar dist(speed * dt, 0.0f);
-	    distance(dist);
-    } else if(pos > 0) {
-	    PowerScaledScalar dist(-speed * dt, 0.0f);
-	    distance(dist);
-    }
-}
-
-
+}
+
+//<<<<<<< HEAD
+//void InteractionHandler::update(const double dt) {
+//	//assert(this_);
+//	// setting dt_ for use in callbacks
+//	_dt = dt;
+//	if (_enabled && _camera) {
+//		// fetch data from joysticks
+//		DeviceIdentifier::ref().update();
+//
+//		// update all controllers
+//		for (size_t i = 0; i < _controllers.size(); ++i) {
+//			_controllers[i]->update();
+//		}
+//	}
+//}
+//
+//double InteractionHandler::dt() {
+//	//assert(this_);
+//	return _dt;
+//}
+//
+//glm::vec3 InteractionHandler::mapToTrackball(glm::vec2 mousePos) {
+//	const float RADIUS = 0.5; // Sphere radius
+//	glm::vec3 out = glm::vec3(mousePos.x-0.5, -1.0*(mousePos.y-0.5), 0);
+//
+//	// Mapping according to Holroyds trackball
+//	// Piece-wise sphere + hyperbolic sheet
+//	if (out.x*out.x + out.y*out.y <= RADIUS*RADIUS/2.0) {
+//		//Spherical Region
+//		out.z = RADIUS*RADIUS - (out.x*out.x + out.y*out.y);
+//		out.z = out.z > 0.0f ? sqrtf(out.z) : 0.0f;
+//	} else { //Hyperbolic Region - for smooth z values
+//		out.z = (RADIUS*RADIUS)/(2.0f*sqrt(out.x*out.x + out.y*out.y));
+//	}
+//
+//	return glm::normalize(out);
+//}
+//
+//glm::vec3 InteractionHandler::mapToCamera(glm::vec3 trackballPos) {
+////	return glm::vec3((sgct::Engine::instance()->getActiveViewMatrix() * glm::vec4(trackballPos,0)));
+//
+//    //Get x,y,z axis vectors of current camera view
+//	glm::vec3 currentViewYaxis = glm::normalize(_camera->lookUpVector());
+//	psc viewDir = _camera->position() - _node->worldPosition();
+//	glm::vec3 currentViewZaxis = glm::normalize(viewDir.vec3());
+//	glm::vec3 currentViewXaxis = glm::normalize(glm::cross(currentViewYaxis, currentViewZaxis));
+//
+//    //mapping to camera co-ordinate
+//    currentViewXaxis*=trackballPos.x;
+//    currentViewYaxis*=trackballPos.y;
+//    currentViewZaxis*=trackballPos.z;
+//    return (currentViewXaxis + currentViewYaxis + currentViewZaxis);
+//}
+//
+//void InteractionHandler::trackballRotate(int x, int y) {
+//	// Normalize mouse coordinates to [0,1]
+//	float width = static_cast<float>(sgct::Engine::instance()->getActiveXResolution());
+//	float height = static_cast<float>(sgct::Engine::instance()->getActiveYResolution());
+//	glm::vec2 mousePos = glm::vec2((float)x/width, (float)y/height);
+//
+//	mousePos = glm::clamp(mousePos, -0.5, 1.5); // Ugly fix #1: Camera position becomes NaN on mouse values outside [-0.5, 1.5]
+//    //mousePos[1] = 0.5; 							// Ugly fix #2: Tempoarily only allow rotation around y
+//
+//	glm::vec3 curTrackballPos = mapToTrackball(mousePos);
+////	LDEBUG(mousePos.x << ", " << mousePos.y << " = " << curTrackballPos.x << ", " << curTrackballPos.y << ", " << curTrackballPos.z);
+//
+//	// Disable movement on the first click for extra smoothness
+//	if (!_isMouseBeingPressedAndHeld) {
+//		_lastTrackballPos = curTrackballPos;
+//		_isMouseBeingPressedAndHeld = true;
+//	}
+//
+//	if (curTrackballPos != _lastTrackballPos) {
+//		// calculate rotation angle (in radians)
+//		float rotationAngle = glm::angle(curTrackballPos, _lastTrackballPos);
+//		rotationAngle *= static_cast<float>(dt())*100.0f;
+//
+//        // Map trackballpos to camera
+////		glm::vec3 trackballMappedToCamera = mapToCamera(_lastTrackballPos - curTrackballPos);
+////		psc currentCamPos = camera_->getPosition();
+////		glm::vec3 nextCamPos = currentCamPos.getVec3f() + trackballMappedToCamera;
+////		glm::vec3 rotationAxis = glm::cross(currentCamPos.getVec3f(), nextCamPos);
+//
+//		glm::vec3 rotationAxis = glm::cross(_lastTrackballPos, curTrackballPos);
+//		rotationAxis = glm::normalize(rotationAxis);
+//		glm::quat quaternion = glm::angleAxis(rotationAngle, rotationAxis);
+//
+//		// Apply quaternion to camera
+//		orbit(quaternion);
+//
+//		_lastTrackballPos = curTrackballPos;
+//	}
+//}
+//
+//void InteractionHandler::keyboardCallback(int key, int action) {
+//    // TODO package in script
+//    const float speed = 2.75f;
+//	const float dt = static_cast<float>(_dt);
+//	if (action == SGCT_PRESS || action == SGCT_REPEAT) {
+//		
+//	    if (key == SGCT_KEY_S) {
+//	        glm::vec3 euler(speed * dt, 0.0, 0.0);
+//	        glm::quat rot = glm::quat(euler);
+//	        orbit(rot);
+//	    }
+//	    if (key == SGCT_KEY_W) {
+//	        glm::vec3 euler(-speed * dt, 0.0, 0.0);
+//	        glm::quat rot = glm::quat(euler);
+//	        orbit(rot);
+//	    }
+//	    if (key == SGCT_KEY_A) {
+//	        glm::vec3 euler(0.0, -speed * dt, 0.0);
+//	        glm::quat rot = glm::quat(euler);
+//	        orbit(rot);
+//	    }
+//	    if (key == SGCT_KEY_D) {
+//	        glm::vec3 euler(0.0, speed * dt, 0.0);
+//	        glm::quat rot = glm::quat(euler);
+//	        orbit(rot);
+//	    }
+//		if (key == SGCT_KEY_Z) {
+//			Time::ref().advanceTime(sgct::Engine::instance()->getDt());
+//		}
+//		if (key == SGCT_KEY_X) {
+//			Time::ref().retreatTime(sgct::Engine::instance()->getDt());
+//		}
+//	    if (key == 262) {
+//	        glm::vec3 euler(0.0, speed * dt, 0.0);
+//	        glm::quat rot = glm::quat(euler);
+//	        rotate(rot);
+//	    }
+//	    if (key == 263) {
+//	        glm::vec3 euler(0.0, -speed * dt, 0.0);
+//	        glm::quat rot = glm::quat(euler);
+//	        rotate(rot);
+//	    }
+//	    if (key == 264) {
+//	        glm::vec3 euler(speed * dt, 0.0, 0.0);
+//	        glm::quat rot = glm::quat(euler);
+//	        rotate(rot);
+//	    }
+//	    if (key == 265) {
+//	        glm::vec3 euler(-speed * dt, 0.0, 0.0);
+//	        glm::quat rot = glm::quat(euler);
+//	        rotate(rot);
+//	    }
+//		if (key == SGCT_KEY_KP_SUBTRACT) {
+//			glm::vec2 s = OsEng.renderEngine().camera()->scaling();
+//			s[1] -= 0.5f;
+//			OsEng.renderEngine().camera()->setScaling(s);
+//		}
+//		if (key == SGCT_KEY_KP_ADD) {
+//			glm::vec2 s = OsEng.renderEngine().camera()->scaling();
+//			s[1] += 0.5f;
+//			OsEng.renderEngine().camera()->setScaling(s);
+//		}
+//
+//		// iterate over key bindings
+//		_validKeyLua = true;
+//		auto ret = _keyLua.equal_range(key);
+//		for (auto it = ret.first; it != ret.second; ++it) {
+//			OsEng.scriptEngine().runScript(it->second);
+//			if (!_validKeyLua) {
+//				break;
+//			}
+//		}
+//	}
+//}
+//
+//void InteractionHandler::mouseButtonCallback(int key, int action) {
+//    //if(mouseControl_ != nullptr) {
+//    //	mouseControl_->mouseButtonCallback(key,action);
+//    //}
+//	if (key == SGCT_MOUSE_BUTTON_LEFT && action == SGCT_PRESS)
+//		_leftMouseButtonDown = true;
+//	else if (key == SGCT_MOUSE_BUTTON_LEFT && action == SGCT_RELEASE) {
+//		_leftMouseButtonDown = false;
+//		_isMouseBeingPressedAndHeld = false;
+//	}
+//}
+//
+//void InteractionHandler::mousePositionCallback(int x, int y) {
+//	if (_leftMouseButtonDown)
+//		trackballRotate(x,y);
+//
+//    //if(mouseControl_ != nullptr) {
+//    //	mouseControl_->mousePosCallback(x,y);
+//    //}
+//}
+//
+//void InteractionHandler::mouseScrollWheelCallback(int pos) {
+//    //if(mouseControl_ != nullptr) {
+//    //	mouseControl_->mouseScrollCallback(pos);
+//    //}
+//    const float speed = 4.75f;
+//	const float dt = static_cast<float>(_dt);
+//    if(pos < 0) {
+//	    PowerScaledScalar dist(speed * dt, 0.0f);
+//	    distance(dist);
+//    } else if(pos > 0) {
+//	    PowerScaledScalar dist(-speed * dt, 0.0f);
+//	    distance(dist);
+//    }
+//}
+//
+//
 void InteractionHandler::resetKeyBindings() {
 	_keyLua.clear();
 	_validKeyLua = false;
@@ -876,13 +867,17 @@
 	};
 }
 
-} // namespace openspace
-=======
+//=======
+void InteractionHandler::setRotation(const glm::quat& rotation)
+{
+}
+
 double InteractionHandler::deltaTime() const {
 	return _deltaTime;
 }
 
 } // namespace interaction
+//>>>>>>> feature/interactionhandler
 } // namespace openspace
 
 //
@@ -1340,5 +1335,4 @@
 ////}
 //
 //} // namespace interaction
-//} // namespace openspace
->>>>>>> 86efb357
+//} // namespace openspace