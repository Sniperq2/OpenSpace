/*****************************************************************************************
 *                                                                                       *
 * OpenSpace                                                                             *
 *                                                                                       *
 * Copyright (c) 2014-2016                                                               *
 *                                                                                       *
 * Permission is hereby granted, free of charge, to any person obtaining a copy of this  *
 * software and associated documentation files (the "Software"), to deal in the Software *
 * without restriction, including without limitation the rights to use, copy, modify,    *
 * merge, publish, distribute, sublicense, and/or sell copies of the Software, and to    *
 * permit persons to whom the Software is furnished to do so, subject to the following   *
 * conditions:                                                                           *
 *                                                                                       *
 * The above copyright notice and this permission notice shall be included in all copies *
 * or substantial portions of the Software.                                              *
 *                                                                                       *
 * THE SOFTWARE IS PROVIDED "AS IS", WITHOUT WARRANTY OF ANY KIND, EXPRESS OR IMPLIED,   *
 * INCLUDING BUT NOT LIMITED TO THE WARRANTIES OF MERCHANTABILITY, FITNESS FOR A         *
 * PARTICULAR PURPOSE AND NONINFRINGEMENT. IN NO EVENT SHALL THE AUTHORS OR COPYRIGHT    *
 * HOLDERS BE LIABLE FOR ANY CLAIM, DAMAGES OR OTHER LIABILITY, WHETHER IN AN ACTION OF  *
 * CONTRACT, TORT OR OTHERWISE, ARISING FROM, OUT OF OR IN CONNECTION WITH THE SOFTWARE  *
 * OR THE USE OR OTHER DEALINGS IN THE SOFTWARE.                                         *
 ****************************************************************************************/

#include <openspace/interaction/interactionhandler.h>

#include <openspace/engine/openspaceengine.h>
#include <openspace/interaction/interactionhandler.h>
#include <openspace/query/query.h>
#include <openspace/rendering/renderengine.h>
#include <openspace/util/time.h>
#include <openspace/util/keys.h>

#include <ghoul/filesystem/filesystem.h>
#include <ghoul/logging/logmanager.h>
#include <ghoul/misc/interpolator.h>

#include <glm/gtx/quaternion.hpp>

//#include <modules/globebrowsing/globes/renderableglobe.h>

#include <ghoul/glm.h>

#include <fstream>

namespace {
    const std::string _loggerCat = "InteractionHandler";

    const std::string KeyFocus = "Focus";
    const std::string KeyPosition = "Position";
    const std::string KeyRotation = "Rotation";
}

#include "interactionhandler_lua.inl"

namespace openspace {
namespace interaction {

// InteractionHandler
InteractionHandler::InteractionHandler()
    : _origin("origin", "Origin", "")
    , _coordinateSystem("coordinateSystem", "Coordinate System", "")
    , _rotationalFriction("rotationalFriction", "Rotational Friction", true)
    , _horizontalFriction("horizontalFriction", "Horizontal Friction", true)
    , _verticalFriction("verticalFriction", "Vertical Friction", true)
    , _sensitivity("sensitivity", "Sensitivity", 0.002, 0.0001, 0.02)
    , _rapidness("rapidness", "Rapidness", 1, 0.1, 60)
{
    setName("Interaction");

    _origin.onChange([this]() {
        SceneGraphNode* node = sceneGraphNode(_origin.value());
        if (!node) {
            LWARNING("Could not find a node in scenegraph called '" << _origin.value() << "'");
            return;
        }
        setFocusNode(node);
        resetCameraDirection();
    });

    _coordinateSystem.onChange([this]() {
        OsEng.renderEngine().changeViewPoint(_coordinateSystem.value());
    });

    // Create the interactionModes
    _inputState = std::make_unique<InputState>();
    // Inject the same mouse states to both orbital and global interaction mode
    _mouseStates = std::make_unique<OrbitalInteractionMode::MouseStates>(0.002, 1);
    _interactionModes.insert(
        std::pair<std::string, std::shared_ptr<InteractionMode>>(
            "Orbital",
            std::make_shared<OrbitalInteractionMode>(_mouseStates)
            ));
    _interactionModes.insert(
        std::pair<std::string, std::shared_ptr<InteractionMode>>(
            "GlobeBrowsing",
            std::make_shared<GlobeBrowsingInteractionMode>(_mouseStates)
            ));
    _interactionModes.insert(
        std::pair<std::string, std::shared_ptr<InteractionMode>>(
            "Keyframe",
            std::make_shared<KeyframeInteractionMode>()
            ));

    // Set the interactionMode
    _currentInteractionMode = _interactionModes["Orbital"];

    // Define lambda functions for changed properties
    _rotationalFriction.onChange([&]() {
        _mouseStates->setRotationalFriction(_rotationalFriction);
    });
    _horizontalFriction.onChange([&]() {
        _mouseStates->setHorizontalFriction(_horizontalFriction);
    });
    _verticalFriction.onChange([&]() {
        _mouseStates->setVerticalFriction(_verticalFriction);
    });
    _sensitivity.onChange([&]() {
        _mouseStates->setSensitivity(_sensitivity);
    });
    _rapidness.onChange([&]() {
        _mouseStates->setVelocityScaleFactor(_rapidness);
    });

    // Add the properties
    addProperty(_origin);
    addProperty(_coordinateSystem);

    addProperty(_rotationalFriction);
    addProperty(_horizontalFriction);
    addProperty(_verticalFriction);
    addProperty(_sensitivity);
    addProperty(_rapidness);
}

InteractionHandler::~InteractionHandler() {

}

void InteractionHandler::initialize() {
    OsEng.parallelConnection().connectionEvent()->subscribe("interactionHandler", "statusChanged", [this]() {
        if (OsEng.parallelConnection().status() == network::Status::ClientWithHost) {
            setInteractionMode("Keyframe");
        } else {
            auto keyframeModeIter = _interactionModes.find("Keyframe");
            if (keyframeModeIter != _interactionModes.end()) {
                if (_currentInteractionMode == keyframeModeIter->second) {
                    setInteractionMode("Orbital");
                }
            }
        }
    });
}

void InteractionHandler::deinitialize() {
    OsEng.parallelConnection().connectionEvent()->unsubscribe("interactionHandler");
}

void InteractionHandler::setFocusNode(SceneGraphNode* node) {
    _currentInteractionMode->setFocusNode(node);
}

void InteractionHandler::setCamera(Camera* camera) {
    _camera = camera;
}

void InteractionHandler::resetCameraDirection() {
    LINFO("Setting camera direction to point at focus node.");

    glm::dquat rotation = _camera->rotationQuaternion();
    glm::dvec3 focusPosition = focusNode()->worldPosition();
    glm::dvec3 cameraPosition = _camera->positionVec3();
    glm::dvec3 lookUpVector = _camera->lookUpVectorWorldSpace();

    glm::dvec3 directionToFocusNode = glm::normalize(focusPosition - cameraPosition);

    // To make sure the lookAt function won't fail
    static const double epsilon = 0.000001;
    if (glm::dot(lookUpVector, directionToFocusNode) > 1.0 - epsilon) {
        // Change the look up vector a little bit
        lookUpVector = glm::normalize(lookUpVector + glm::dvec3(epsilon));
    }

    // Create the rotation to look at  focus node
    glm::dmat4 lookAtMat = glm::lookAt(
        glm::dvec3(0, 0, 0),
        directionToFocusNode,
        lookUpVector);
    glm::dquat rotationLookAtFocusNode = normalize(quat_cast(inverse(lookAtMat)));

    // Update camera Rotation
    _camera->setRotation(rotationLookAtFocusNode);
}

void InteractionHandler::setInteractionMode(std::shared_ptr<InteractionMode> interactionMode) {
    // Focus node is passed over from the previous interaction mode
    SceneGraphNode* focusNode = _currentInteractionMode->focusNode();

    // Set the interaction mode
    _currentInteractionMode = interactionMode;

    // Update the focusnode for the new interaction mode
    _currentInteractionMode->setFocusNode(focusNode);
}

void InteractionHandler::setInteractionMode(const std::string& interactionModeKey) {
    if (_interactionModes.find(interactionModeKey) != _interactionModes.end()) {
        setInteractionMode(_interactionModes[interactionModeKey]);
        LINFO("Interaction mode set to '" << interactionModeKey << "'");
    }
    else {
        std::string listInteractionModes("");
        for (auto pair : _interactionModes) {
            listInteractionModes += "'" + pair.first + "', ";
        }
        LWARNING("'" << interactionModeKey <<
            "' is not a valid interaction mode. Candidates are " << listInteractionModes);
    }
}

void InteractionHandler::lockControls() {

}

void InteractionHandler::unlockControls() {

}

void InteractionHandler::updateInputStates(double timeSinceLastUpdate) {
    ghoul_assert(_inputState != nullptr, "InputState cannot be null!");
    ghoul_assert(_camera != nullptr, "Camera cannot be null!");
    _currentInteractionMode->updateMouseStatesFromInput(*_inputState, timeSinceLastUpdate);
}

void InteractionHandler::updateCamera() {
    ghoul_assert(_inputState != nullptr, "InputState cannot be null!");
    ghoul_assert(_camera != nullptr, "Camera cannot be null!");

    if (_cameraUpdatedFromScript) {
        _cameraUpdatedFromScript = false;
    }
    else {
        if (_camera && focusNode()) {
            _currentInteractionMode->updateCameraStateFromMouseStates(*_camera);
            _camera->setFocusPositionVec3(focusNode()->worldPosition());
        }
    }
}

SceneGraphNode* const InteractionHandler::focusNode() const {
    return _currentInteractionMode->focusNode();
}

Camera* const InteractionHandler::camera() const {
    return _camera;
}

const InputState& InteractionHandler::inputState() const {
    return *_inputState;
}


void InteractionHandler::mouseButtonCallback(MouseButton button, MouseAction action) {
    _inputState->mouseButtonCallback(button, action);
}

void InteractionHandler::mousePositionCallback(double x, double y) {
    _inputState->mousePositionCallback(x, y);
}

void InteractionHandler::mouseScrollWheelCallback(double pos) {
    _inputState->mouseScrollWheelCallback(pos);
}

void InteractionHandler::keyboardCallback(Key key, KeyModifier modifier, KeyAction action) {
    _inputState->keyboardCallback(key, modifier, action);

    if (action == KeyAction::Press || action == KeyAction::Repeat) {
        // iterate over key bindings
        auto ret = _keyLua.equal_range({ key, modifier });
        for (auto it = ret.first; it != ret.second; ++it) {
            OsEng.scriptEngine().queueScript(it->second.first,
                it->second.second ?
                scripting::ScriptEngine::RemoteScripting::Yes :
                scripting::ScriptEngine::RemoteScripting::No);
        }
    }
}

void InteractionHandler::setCameraStateFromDictionary(const ghoul::Dictionary& cameraDict) {
    bool readSuccessful = true;

    std::string focus;
    glm::dvec3 cameraPosition;
    glm::dvec4 cameraRotation; // Need to read the quaternion as a vector first.

    readSuccessful &= cameraDict.getValue(KeyFocus, focus);
    readSuccessful &= cameraDict.getValue(KeyPosition, cameraPosition);
    readSuccessful &= cameraDict.getValue(KeyRotation, cameraRotation);

    if (!readSuccessful) {
        throw ghoul::RuntimeError(
            "Position, Rotation and Focus need to be defined for camera dictionary.");
    }

    SceneGraphNode* node = sceneGraphNode(focus);
    if (!node) {
        throw ghoul::RuntimeError(
            "Could not find a node in scenegraph called '" + focus + "'");
    }

    // Set state
    setFocusNode(node);
    _camera->setPositionVec3(cameraPosition);
    _camera->setRotation(glm::dquat(
        cameraRotation.x, cameraRotation.y, cameraRotation.z, cameraRotation.w));
}

ghoul::Dictionary InteractionHandler::getCameraStateDictionary() {
    glm::dvec3 cameraPosition;
    glm::dquat quat;
    glm::dvec4 cameraRotation;

    cameraPosition = _camera->positionVec3();
    quat = _camera->rotationQuaternion();
    cameraRotation = glm::dvec4(quat.w, quat.x, quat.y, quat.z);

    ghoul::Dictionary cameraDict;
    cameraDict.setValue(KeyPosition, cameraPosition);
    cameraDict.setValue(KeyRotation, cameraRotation);
    cameraDict.setValue(KeyFocus, focusNode()->name());

    return cameraDict;
}

void InteractionHandler::saveCameraStateToFile(const std::string& filepath) {
    if (!filepath.empty()) {
        auto fullpath = absPath(filepath);
        LINFO("Saving camera position: " << filepath);

        ghoul::Dictionary cameraDict = getCameraStateDictionary();

        // TODO : Should get the camera state as a dictionary and save the dictionary to
        // a file in form of a lua state and not use ofstreams here.
        
        std::ofstream ofs(fullpath.c_str());
        
        glm::dvec3 p = _camera->positionVec3();
        glm::dquat q = _camera->rotationQuaternion();

        ofs << "return {" << std::endl;
        ofs << "    " << KeyFocus << " = " << "\"" << focusNode()->name() << "\"" << "," << std::endl;
        ofs << "    " << KeyPosition << " = {"
            << std::to_string(p.x) << ", "
            << std::to_string(p.y) << ", "
            << std::to_string(p.z) << "}," << std::endl;
        ofs << "    " << KeyRotation << " = {"
            << std::to_string(q.w) << ", "
            << std::to_string(q.x) << ", "
            << std::to_string(q.y) << ", "
            << std::to_string(q.z) << "}," << std::endl;
        ofs << "}"<< std::endl;

        ofs.close();
    }
}

void InteractionHandler::restoreCameraStateFromFile(const std::string& filepath) {
    LINFO("Reading camera state from file: " << filepath);
    if (!FileSys.fileExists(filepath))
        throw ghoul::FileNotFoundError(filepath, "CameraFilePath");

    ghoul::Dictionary cameraDict;
    try {
        ghoul::lua::loadDictionaryFromFile(filepath, cameraDict);
        setCameraStateFromDictionary(cameraDict);
        _cameraUpdatedFromScript = true;
    }
    catch (ghoul::RuntimeError& e) {
        LWARNING("Unable to set camera position");
        LWARNING(e.message);
    }
}

void InteractionHandler::resetKeyBindings() {
    _keyLua.clear();
}

void InteractionHandler::bindKeyLocal(Key key, KeyModifier modifier, std::string lua) {
    _keyLua.insert({
        { key, modifier },
        std::make_pair(lua, false)
    });
}

void InteractionHandler::bindKey(Key key, KeyModifier modifier, std::string lua) {
    _keyLua.insert({
        { key, modifier },
        std::make_pair(lua, true)
    });
}

    
void InteractionHandler::writeKeyboardDocumentation(const std::string& type, const std::string& file)
{
    if (type == "text") {
        std::ofstream f;
        f.exceptions(~std::ofstream::goodbit);
        f.open(absPath(file));
        
        for (const auto& p : _keyLua) {
            std::string remoteScriptingInfo;
            bool remoteScripting = p.second.second;

            if (!remoteScripting) {
                remoteScriptingInfo = " (LOCAL)";
            }
            f << std::to_string(p.first) << ": " <<
                p.second.first << remoteScriptingInfo << std::endl;
        }
    }
    else if (type == "html") {
        std::ofstream f;
        f.exceptions(~std::ofstream::goodbit);
        f.open(absPath(file));

#ifdef JSON
        std::stringstream json;
        json << "[";
        for (const auto& p : _keyLua) {
            json << "{";
            json << "\"key\": \"" << std::to_string(p.first) << "\",";
            json << "\"script\": \"" << p.second << "\",";
            json << "},";
        }
        json << "]";

        std::string jsonText = json.str();

#else
        std::stringstream html;

        html << "<html>\n"
             << "\t<head>\n"
             << "\t\t<title>Key Bindings</title>\n"
             << "\t</head>\n"
             << "<body>\n"
             << "<table cellpadding=3 cellspacing=0 border=1>\n"
             << "\t<caption>Key Bindings</caption>\n\n"
             << "\t<thead>\n"
             << "\t\t<tr>\n"
             << "\t\t\t<td>Key</td>\n"
             << "\t\t\t<td>Binding</td>\n"
             << "\t\t</tr>\n"
             << "\t</thead>\n"
             << "\t<tbody>\n";

        for (const auto& p : _keyLua) {
            html << "\t\t<tr>\n"
                 << "\t\t\t<td>" << std::to_string(p.first) << "</td>\n"
                 << "\t\t\t<td>" << p.second << "</td>\n"
                 << "\t\t</tr>\n";
        }

        html << "\t</tbody>\n"
             << "</table>\n"
             << "</html>";

        f << html.str();
#endif

    }
    else {
        throw ghoul::RuntimeError(
            "Unsupported keyboard documentation type '" + type + "'",
            "InteractionHandler"
        );
    }
}

scripting::LuaLibrary InteractionHandler::luaLibrary() {
    return{
        "",
        {
            {
                "clearKeys",
                &luascriptfunctions::clearKeys,
                "",
                "Clear all key bindings"
            },
            {
                "bindKey",
                &luascriptfunctions::bindKey,
                "string, string",
                "Binds a key by name to a lua string command to execute both locally "
                "and to broadcast to clients if this is the host of a parallel session"
            },
            {
                "bindKeyLocal",
                &luascriptfunctions::bindKeyLocal,
                "string, string",
                "Binds a key by name to a lua string command to execute only locally"
            },
            {
                "setInteractionMode",
                &luascriptfunctions::setInteractionMode,
                "string",
                "Set the interaction mode for the camera"
            },
            {
                "saveCameraStateToFile",
                &luascriptfunctions::saveCameraStateToFile,
                "string",
                "Save the current camera state to file"
            },
            {
                "restoreCameraStateFromFile",
                &luascriptfunctions::restoreCameraStateFromFile,
                "string",
                "Restore the camera state from file"
            },
            {
                "resetCameraDirection",
                &luascriptfunctions::resetCameraDirection,
                "void",
                "Reset the camera direction to point at the focus node"
            },
        }
    };
}

void InteractionHandler::addKeyframe(const network::datamessagestructures::CameraKeyframe &kf) {
    _inputState->addKeyframe(kf);
}

void InteractionHandler::clearKeyframes() {
    _inputState->clearKeyframes();
}

<<<<<<< HEAD
void InteractionHandler::serialize(SyncBuffer* syncBuffer) {
    for (auto var : _interactionModes) {
        var.second->serialize(syncBuffer);
    }
}

void InteractionHandler::deserialize(SyncBuffer* syncBuffer) {
    for (auto var : _interactionModes) {
        var.second->deserialize(syncBuffer);
    }
}
=======
//void InteractionHandler::serialize(SyncBuffer* syncBuffer) {
//    for (auto var : _interactionModes)
//    {
//        var.second->serialize(syncBuffer);
//    }
//}
//
//void InteractionHandler::deserialize(SyncBuffer* syncBuffer) {
//    for (auto var : _interactionModes)
//    {
//        var.second->deserialize(syncBuffer);
//    }
//}
>>>>>>> d8ca2965

} // namespace interaction
} // namespace openspace<|MERGE_RESOLUTION|>--- conflicted
+++ resolved
@@ -451,6 +451,7 @@
              << "\t\t<tr>\n"
              << "\t\t\t<td>Key</td>\n"
              << "\t\t\t<td>Binding</td>\n"
+             << "\t\t\t<td>Remote scripting</td>\n"
              << "\t\t</tr>\n"
              << "\t</thead>\n"
              << "\t<tbody>\n";
@@ -458,7 +459,8 @@
         for (const auto& p : _keyLua) {
             html << "\t\t<tr>\n"
                  << "\t\t\t<td>" << std::to_string(p.first) << "</td>\n"
-                 << "\t\t\t<td>" << p.second << "</td>\n"
+                 << "\t\t\t<td>" << p.second.first << "</td>\n"
+                 << "\t\t\t<td>" << (p.second.second ? "Yes" : "No") << "</td>\n"
                  << "\t\t</tr>\n";
         }
 
@@ -537,33 +539,5 @@
     _inputState->clearKeyframes();
 }
 
-<<<<<<< HEAD
-void InteractionHandler::serialize(SyncBuffer* syncBuffer) {
-    for (auto var : _interactionModes) {
-        var.second->serialize(syncBuffer);
-    }
-}
-
-void InteractionHandler::deserialize(SyncBuffer* syncBuffer) {
-    for (auto var : _interactionModes) {
-        var.second->deserialize(syncBuffer);
-    }
-}
-=======
-//void InteractionHandler::serialize(SyncBuffer* syncBuffer) {
-//    for (auto var : _interactionModes)
-//    {
-//        var.second->serialize(syncBuffer);
-//    }
-//}
-//
-//void InteractionHandler::deserialize(SyncBuffer* syncBuffer) {
-//    for (auto var : _interactionModes)
-//    {
-//        var.second->deserialize(syncBuffer);
-//    }
-//}
->>>>>>> d8ca2965
-
 } // namespace interaction
 } // namespace openspace