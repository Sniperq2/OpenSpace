/*****************************************************************************************
 *                                                                                       *
 * OpenSpace                                                                             *
 *                                                                                       *
 * Copyright (c) 2014                                                                    *
 *                                                                                       *
 * Permission is hereby granted, free of charge, to any person obtaining a copy of this  *
 * software and associated documentation files (the "Software"), to deal in the Software *
 * without restriction, including without limitation the rights to use, copy, modify,    *
 * merge, publish, distribute, sublicense, and/or sell copies of the Software, and to    *
 * permit persons to whom the Software is furnished to do so, subject to the following   *
 * conditions:                                                                           *
 *                                                                                       *
 * The above copyright notice and this permission notice shall be included in all copies *
 * or substantial portions of the Software.                                              *
 *                                                                                       *
 * THE SOFTWARE IS PROVIDED "AS IS", WITHOUT WARRANTY OF ANY KIND, EXPRESS OR IMPLIED,   *
 * INCLUDING BUT NOT LIMITED TO THE WARRANTIES OF MERCHANTABILITY, FITNESS FOR A         *
 * PARTICULAR PURPOSE AND NONINFRINGEMENT. IN NO EVENT SHALL THE AUTHORS OR COPYRIGHT    *
 * HOLDERS BE LIABLE FOR ANY CLAIM, DAMAGES OR OTHER LIABILITY, WHETHER IN AN ACTION OF  *
 * CONTRACT, TORT OR OTHERWISE, ARISING FROM, OUT OF OR IN CONNECTION WITH THE SOFTWARE  *
 * OR THE USE OR OTHER DEALINGS IN THE SOFTWARE.                                         *
 ****************************************************************************************/

#include <openspace/interaction/interactionhandler.h>
//
#include <openspace/engine/openspaceengine.h>
#include <openspace/interaction/interactionhandler.h>
#include <openspace/query/query.h>
#include <openspace/rendering/renderengine.h>
#include <openspace/util/time.h>

#include <ghoul/logging/logmanager.h>
#include <ghoul/misc/highresclock.h>

namespace {
	const std::string _loggerCat = "InteractionHandler";

	int stringToKey(std::string s) {

		static std::map<std::string, int> m = {
			{ "SPACE", SGCT_KEY_SPACE },
			{ "APOSTROPHE", SGCT_KEY_APOSTROPHE },
			{ "COMMA", SGCT_KEY_COMMA },
			{ "MINUS", SGCT_KEY_MINUS },
			{ "PERIOD", SGCT_KEY_PERIOD },
			{ "APOSTROPHE", SGCT_KEY_SLASH },
			{ "0", SGCT_KEY_0 },
			{ "1", SGCT_KEY_1 },
			{ "2", SGCT_KEY_2 },
			{ "3", SGCT_KEY_3 },
			{ "4", SGCT_KEY_4 },
			{ "5", SGCT_KEY_5 },
			{ "6", SGCT_KEY_6 },
			{ "7", SGCT_KEY_7 },
			{ "8", SGCT_KEY_8 },
			{ "9", SGCT_KEY_9 },
			{ "SEMICOLON", SGCT_KEY_SEMICOLON },
			{ "EQUAL", SGCT_KEY_EQUAL },
			{ "A", SGCT_KEY_A },
			{ "B", SGCT_KEY_B },
			{ "C", SGCT_KEY_C },
			{ "D", SGCT_KEY_D },
			{ "E", SGCT_KEY_E },
			{ "F", SGCT_KEY_F },
			{ "G", SGCT_KEY_G },
			{ "H", SGCT_KEY_H },
			{ "I", SGCT_KEY_I },
			{ "J", SGCT_KEY_J },
			{ "K", SGCT_KEY_K },
			{ "L", SGCT_KEY_L },
			{ "M", SGCT_KEY_M },
			{ "N", SGCT_KEY_N },
			{ "O", SGCT_KEY_O },
			{ "P", SGCT_KEY_P },
			{ "Q", SGCT_KEY_Q },
			{ "R", SGCT_KEY_R },
			{ "S", SGCT_KEY_S },
			{ "T", SGCT_KEY_T },
			{ "U", SGCT_KEY_U },
			{ "V", SGCT_KEY_V },
			{ "W", SGCT_KEY_W },
			{ "X", SGCT_KEY_X },
			{ "Y", SGCT_KEY_Y },
			{ "Z", SGCT_KEY_Z },
			{ "LEFT_BRACKET", SGCT_KEY_LEFT_BRACKET },
			{ "BACKSLASH", SGCT_KEY_BACKSLASH },
			{ "RIGHT_BRACKET", SGCT_KEY_RIGHT_BRACKET },
			{ "GRAVE_ACCENT", SGCT_KEY_GRAVE_ACCENT },
			{ "WORLD_1", SGCT_KEY_WORLD_1 },
			{ "WORLD_2", SGCT_KEY_WORLD_2 },
			{ "ESC", SGCT_KEY_ESC },
			{ "ESCAPE", SGCT_KEY_ESCAPE },
			{ "ENTER", SGCT_KEY_ENTER },
			{ "TAB", SGCT_KEY_TAB },
			{ "BACKSPACE", SGCT_KEY_BACKSPACE },
			{ "INSERT", SGCT_KEY_INSERT },
			{ "DEL", SGCT_KEY_DEL },
			{ "DELETE", SGCT_KEY_DELETE },
			{ "RIGHT", SGCT_KEY_RIGHT },
			{ "LEFT", SGCT_KEY_LEFT },
			{ "DOWN", SGCT_KEY_DOWN },
			{ "UP", SGCT_KEY_UP },
			{ "PAGEUP", SGCT_KEY_PAGEUP },
			{ "PAGEDOWN", SGCT_KEY_PAGEDOWN },
			{ "PAGE_UP", SGCT_KEY_PAGE_UP },
			{ "PAGE_DOWN", SGCT_KEY_PAGE_DOWN },
			{ "HOME", SGCT_KEY_HOME },
			{ "END", SGCT_KEY_END },
			{ "CAPS_LOCK", SGCT_KEY_CAPS_LOCK },
			{ "SCROLL_LOCK", SGCT_KEY_SCROLL_LOCK },
			{ "NUM_LOCK", SGCT_KEY_NUM_LOCK },
			{ "PRINT_SCREEN", SGCT_KEY_PRINT_SCREEN },
			{ "PAUSE", SGCT_KEY_PAUSE },
			{ "F1", SGCT_KEY_F1 },
			{ "F2", SGCT_KEY_F2 },
			{ "F3", SGCT_KEY_F3 },
			{ "F4", SGCT_KEY_F4 },
			{ "F5", SGCT_KEY_F5 },
			{ "F6", SGCT_KEY_F6 },
			{ "F7", SGCT_KEY_F7 },
			{ "F8", SGCT_KEY_F8 },
			{ "F9", SGCT_KEY_F9 },
			{ "F10", SGCT_KEY_F10 },
			{ "F11", SGCT_KEY_F11 },
			{ "F12", SGCT_KEY_F12 },
			{ "F13", SGCT_KEY_F13 },
			{ "F14", SGCT_KEY_F14 },
			{ "F15", SGCT_KEY_F15 },
			{ "F16", SGCT_KEY_F16 },
			{ "F17", SGCT_KEY_F17 },
			{ "F18", SGCT_KEY_F18 },
			{ "F19", SGCT_KEY_F19 },
			{ "F20", SGCT_KEY_F20 },
			{ "F21", SGCT_KEY_F21 },
			{ "F22", SGCT_KEY_F22 },
			{ "F23", SGCT_KEY_F23 },
			{ "F24", SGCT_KEY_F24 },
			{ "F25", SGCT_KEY_F25 },
			{ "KP_0", SGCT_KEY_KP_0 },
			{ "KP_1", SGCT_KEY_KP_1 },
			{ "KP_2", SGCT_KEY_KP_2 },
			{ "KP_3", SGCT_KEY_KP_3 },
			{ "KP_4", SGCT_KEY_KP_4 },
			{ "KP_5", SGCT_KEY_KP_5 },
			{ "KP_6", SGCT_KEY_KP_6 },
			{ "KP_7", SGCT_KEY_KP_7 },
			{ "KP_8", SGCT_KEY_KP_8 },
			{ "KP_9", SGCT_KEY_KP_9 },
			{ "KP_DECIMAL", SGCT_KEY_KP_DECIMAL },
			{ "KP_DIVIDE", SGCT_KEY_KP_DIVIDE },
			{ "KP_MULTIPLY", SGCT_KEY_KP_MULTIPLY },
			{ "KP_SUBTRACT", SGCT_KEY_KP_SUBTRACT },
			{ "KP_ADD", SGCT_KEY_KP_ADD },
			{ "KP_ENTER", SGCT_KEY_KP_ENTER },
			{ "KP_EQUAL", SGCT_KEY_KP_EQUAL },
			{ "LSHIFT", SGCT_KEY_LSHIFT },
			{ "LEFT_SHIFT", SGCT_KEY_LEFT_SHIFT },
			{ "LCTRL", SGCT_KEY_LCTRL },
			{ "LEFT_CONTROL", SGCT_KEY_LEFT_CONTROL },
			{ "LALT", SGCT_KEY_LALT },
			{ "LEFT_ALT", SGCT_KEY_LEFT_ALT },
			{ "LEFT_SUPER", SGCT_KEY_LEFT_SUPER },
			{ "RSHIFT", SGCT_KEY_RSHIFT },
			{ "RIGHT_SHIFT", SGCT_KEY_RIGHT_SHIFT },
			{ "RCTRL", SGCT_KEY_RCTRL },
			{ "RIGHT_CONTROL", SGCT_KEY_RIGHT_CONTROL },
			{ "RALT", SGCT_KEY_RALT },
			{ "RIGHT_ALT", SGCT_KEY_RIGHT_ALT },
			{ "RIGHT_SUPER", SGCT_KEY_RIGHT_SUPER },
			{ "MENU", SGCT_KEY_MENU }
		};
		// key only uppercase
		std::transform(s.begin(), s.end(), s.begin(), ::toupper);

		// default is unknown
		int key = SGCT_KEY_UNKNOWN;
		auto it = m.find(s);
		if (it != m.end())
			key = m[s];
		return key;
	}
}

namespace openspace {

namespace luascriptfunctions {

/**
 * \ingroup LuaScripts
 * setOrigin():
 * Set the origin of the camera
 */
int setOrigin(lua_State* L) {
	using ghoul::lua::luaTypeToString;
	const std::string _loggerCat = "LuaInteractionHandler";

	int nArguments = lua_gettop(L);
	if (nArguments != 1)
		return luaL_error(L, "Expected %i arguments, got %i", 1, nArguments);

	const int type = lua_type(L, -1);
	if (type != LUA_TSTRING)
		return luaL_error(L, "Expected string, got %i", type);

	std::string s = luaL_checkstring(L, -1);

	SceneGraphNode* node = sceneGraphNode(s);
	if (!node) {
		LWARNING("Could not find a node in scenegraph called '" << s <<"'");
		return 0;
	}

	OsEng.interactionHandler()->setFocusNode(node);

	return 0;
}

/**
* \ingroup LuaScripts
* bindKey():
* Binds a key to Lua command
*/
int bindKey(lua_State* L) {
	using ghoul::lua::luaTypeToString;
	const std::string _loggerCat = "LuaInteractionHandler";

	int nArguments = lua_gettop(L);
	if (nArguments != 2)
		return luaL_error(L, "Expected %i arguments, got %i", 2, nArguments);


	std::string key = luaL_checkstring(L, -2);
	std::string command = luaL_checkstring(L, -1);

	if (command.empty())
		return luaL_error(L, "Command string is empty");

	int iKey = stringToKey(key);

	if (iKey == SGCT_KEY_UNKNOWN) {
		LERROR("Could not find key '"<< key <<"'");
		return 0;
	}


	OsEng.interactionHandler()->bindKey(iKey, command);

	return 0;
}

/**
* \ingroup LuaScripts
* clearKeys():
* Clears all key bindings
*/
int clearKeys(lua_State* L) {
	using ghoul::lua::luaTypeToString;
	const std::string _loggerCat = "LuaInteractionHandler";

	int nArguments = lua_gettop(L);
	if (nArguments != 0)
		return luaL_error(L, "Expected %i arguments, got %i", 0, nArguments);

	OsEng.interactionHandler()->resetKeyBindings();

	return 0;
}

/**
* \ingroup LuaScripts
* dt(bool):
* Get current frame time
*/
int dt(lua_State* L) {
	int nArguments = lua_gettop(L);
	if (nArguments != 0)
		return luaL_error(L, "Expected %i arguments, got %i", 0, nArguments);

	lua_pushnumber(L,OsEng.interactionHandler()->deltaTime());
	return 1;
}

/**
* \ingroup LuaScripts
* distance(double, double):
* Change distance to origin
*/
int distance(lua_State* L) {
	int nArguments = lua_gettop(L);
	if (nArguments != 2)
		return luaL_error(L, "Expected %i arguments, got %i", 2, nArguments);

	double d1 = luaL_checknumber(L, -2);
	double d2 = luaL_checknumber(L, -1);
	PowerScaledScalar dist(static_cast<float>(d1), static_cast<float>(d2));
	OsEng.interactionHandler()->distanceDelta(dist);
	return 0;
}

} // namespace luascriptfunctions

//InteractionHandler::InteractionHandler() {
//	// initiate pointers
//	_camera = nullptr;
//	_enabled = true;
//	_node = nullptr;
//	_dt = 0.0;
//	_lastTrackballPos = glm::vec3(0.0, 0.0, 0.5);
//	_leftMouseButtonDown = false;
//	_isMouseBeingPressedAndHeld = false;
//}
//
//InteractionHandler::~InteractionHandler() {
//	for (size_t i = 0; i < _controllers.size(); ++i) {
//		delete _controllers[i];
//	}
//}
//
////void InteractionHandler::init() {
////	assert( ! this_);
////	 this_ = new InteractionHandler();
////}
////
////void InteractionHandler::deinit() {
////	assert(this_);
////	delete this_;
////	this_ = nullptr;
////}
////
////InteractionHandler& InteractionHandler::ref() {
////	assert(this_);
////    return *this_;
////}
//
////bool InteractionHandler::isInitialized() {
////	return this_ != nullptr;
////}	
//
//void InteractionHandler::enable() {
//	//assert(this_);
//	_enabled = true;
//}
//
//void InteractionHandler::disable() {
//	//assert(this_);
//	_enabled = false;
//}
//
//const bool InteractionHandler::isEnabled() const {
//	//assert(this_);
//	if (_camera)
//		return false;
//	return _enabled;
//=======

//namespace openspace {
namespace interaction {

InteractionHandler::InteractionHandler()
	: _camera(nullptr)
	, _focusNode(nullptr)
	, _keyboardController(nullptr)
	, _mouseController(nullptr)
{
}

InteractionHandler::~InteractionHandler() {
	delete _keyboardController;
	delete _mouseController;
	for (size_t i = 0; i < _controllers.size(); ++i)
		delete _controllers[i];
}

void InteractionHandler::setKeyboardController(KeyboardController* controller) {
	assert(controller);
	delete _keyboardController;
	_keyboardController = controller;
	_keyboardController->setHandler(this);
}

void InteractionHandler::setMouseController(MouseController* controller) {
	assert(controller);
	delete _mouseController;
	_mouseController = controller;
	_mouseController->setHandler(this);
}

void InteractionHandler::addController(Controller* controller) {
	assert(controller);
	_controllers.push_back(controller);
	controller->setHandler(this);
}

void InteractionHandler::lockControls() {
	_mutex.lock();
}

void InteractionHandler::unlockControls() {
	_mutex.unlock();
}

//<<<<<<< HEAD
//void InteractionHandler::addExternalControl(ExternalControl* controller) {
//	//assert(this_);
//	if (controller != nullptr) {
//		_controllers.push_back(controller);
//	}
//}
//
//void InteractionHandler::setCamera(Camera *camera) {
//	//assert(this_);
//	_camera = camera;
//}
//
//void InteractionHandler::setOrigin(SceneGraphNode* node) {
//	if (node)
//		_node = node;
//}
//
//Camera * InteractionHandler::getCamera() const {
//	//assert(this_);
//	if (_enabled) {
//		return _camera;
//	}
//	return nullptr;
//}
//
//const psc InteractionHandler::getOrigin() const {
//	if (_node)
//		return _node->worldPosition();
//	return psc();
//}
//
//void InteractionHandler::lockControls() {
//	//assert(this_);
//	_cameraGuard.lock();
//}
//
//void InteractionHandler::unlockControls() {
//	//assert(this_);
//	_cameraGuard.unlock();
//}
//
//void InteractionHandler::setFocusNode(SceneGraphNode *node) {
//	//assert(this_);
//	_node = node;
//}
//
//void InteractionHandler::rotate(const glm::quat &rotation) {
//	//assert(this_);
//	lockControls();
//	_camera->rotate(rotation);
//	unlockControls();
//=======
void InteractionHandler::update(double deltaTime) {
	_deltaTime = deltaTime;
	_mouseController->update(deltaTime);
}

void InteractionHandler::setFocusNode(SceneGraphNode* node) {
	
	if (_focusNode == node){
		return;
	}

	_focusNode = node;

	//orient the camera to the new node
	psc focusPos = node->worldPosition();
	psc camToFocus = focusPos - _camera->position();
	glm::vec3 viewDir = glm::normalize(camToFocus.vec3());
	glm::vec3 cameraView = glm::normalize(_camera->viewDirection());
	glm::vec3 rotAxis = glm::normalize(glm::cross(viewDir, cameraView));
	float angle = glm::angle(viewDir, cameraView);
	glm::quat q = glm::angleAxis(angle, rotAxis);

	psc camPos = _camera->position();
	//set new focus position
	_camera->setFocusPosition(node->worldPosition());
	//rotate view to target new focus
	_camera->rotate(q);

}

const SceneGraphNode* const InteractionHandler::focusNode() const {
	return _focusNode;
}

void InteractionHandler::setCamera(Camera* camera) {
	assert(camera);
	_camera = camera;
}
const Camera* const InteractionHandler::camera() const {
	return _camera;
}

//void InteractionHandler::keyboardCallback(int key, int action) {
//	if (_keyboardController) {
//		auto start = ghoul::HighResClock::now();
//		_keyboardController->keyPressed(KeyAction(action), Key(key), KeyModifier::None);
//		auto end = ghoul::HighResClock::now();
//		LINFO("Keyboard timing: " << std::chrono::duration_cast<std::chrono::nanoseconds>(end - start).count() << "ns");
//	}
//}

void InteractionHandler::mouseButtonCallback(int button, int action) {
	if (_mouseController)
		_mouseController->button(MouseAction(action), MouseButton(button));
}

void InteractionHandler::mousePositionCallback(int x, int y) {
	if (_mouseController)
		// TODO Remap screen coordinates to [0,1]
		_mouseController->move(float(x), float(y));
}

void InteractionHandler::mouseScrollWheelCallback(int pos) {
	if (_mouseController)
		_mouseController->scrollWheel(pos);
}

void InteractionHandler::orbit(const float &dx, const float &dy, const float &dz, const float &dist){

	lockControls();
	
	glm::vec3 cameraUp = glm::normalize((glm::inverse(_camera->viewRotationMatrix()) * glm::vec4(_camera->lookUpVector(), 0))).xyz;
	glm::vec3 cameraRight = glm::cross(_camera->viewDirection(), cameraUp);

	glm::mat4 transform;
	transform = glm::rotate(dx * 10, cameraUp) * transform;
	transform = glm::rotate(dy * 10, cameraRight) * transform;
	transform = glm::rotate(dz * 10, _camera->viewDirection()) * transform;

	
	//get "old" focus position 
	psc focus = _camera->focusPosition();
	
	// get camera position
	psc relative = _camera->position();
	//get relative vector
	psc relative_focus_coordinate = relative - focus;
	//rotate relative vector
	relative_focus_coordinate = glm::inverse(transform) * relative_focus_coordinate.vec4();
	
	//get new new position of focus node
	psc origin;
	if (_focusNode) {
		origin = _focusNode->worldPosition();
	}

	//new camera position
	relative = origin + relative_focus_coordinate; 	

	float bounds = 2.f * (_focusNode ? _focusNode->boundingSphere().lengthf() : 0.f);

	psc target = relative + relative_focus_coordinate * dist;
	//don't fly into objects
	if ((target - origin).length() < bounds){
		target = relative;
	}

	_camera->setFocusPosition(origin);
	_camera->setPosition(target);
	_camera->rotate(glm::quat_cast(transform));

	unlockControls();
}

//void InteractionHandler::distance(const float &d){
//
//	lockControls();
//
//	psc relative = _camera->position();
//	const psc origin = (_focusNode) ? _focusNode->worldPosition() : psc();
//	psc relative_origin_coordinate = relative - origin;
//	// addition 100% of bounds (fix later to something node specific?)
//	float bounds = 2.f * (_focusNode ? _focusNode->boundingSphere().lengthf() : 0.f);
//
//	psc target = relative + relative_origin_coordinate * d;// *fmaxf(bounds, (1.f - d));
//	//don't fly into objects
//	if ((target - origin).length() < bounds){
//		target = relative;
//	}
//	_camera->setPosition(target);
//	
//	unlockControls();
//}

void InteractionHandler::orbitDelta(const glm::quat& rotation)
{
	lockControls();

	// the camera position
	psc relative = _camera->position();

	// should be changed to something more dynamic =)
	psc origin;
	if (_focusNode) {
		origin = _focusNode->worldPosition();
	}

	psc relative_origin_coordinate = relative - origin;
	//glm::mat4 rotation_matrix = glm::mat4_cast(glm::inverse(rotation));
	//relative_origin_coordinate = relative_origin_coordinate.vec4() * glm::inverse(rotation);
	relative_origin_coordinate = glm::inverse(rotation) * relative_origin_coordinate.vec4();
	relative = relative_origin_coordinate + origin;

	_camera->setPosition(relative);
	//camera_->rotate(rotation);
	//camera_->setRotation(glm::mat4_cast(rotation));

	glm::mat4 la = glm::lookAt(_camera->position().vec3(), origin.vec3(), glm::rotate(rotation, _camera->lookUpVector()));
	_camera->setRotation(la);
	//camera_->setLookUpVector();

	unlockControls();
}

//<<<<<<< HEAD
//void InteractionHandler::distance(const PowerScaledScalar &dist, size_t iterations) {
//	if (iterations > 5)
//		return;
//	//assert(this_);
//	lockControls();
//	
//	psc relative = _camera->position();
//	const psc origin = (_node) ? _node->worldPosition() : psc();
//
//	psc relative_origin_coordinate = relative - origin;
//	const glm::vec3 dir(relative_origin_coordinate.direction());
//	glm::vec3 newdir = dir * dist[0];
//=======
void InteractionHandler::rotateDelta(const glm::quat& rotation)
{
	lockControls();
	_camera->rotate(rotation);
	unlockControls();
}

void InteractionHandler::distanceDelta(const PowerScaledScalar& distance, size_t iterations)
{
	if (iterations > 5)
		return;
	//assert(this_);
	lockControls();
		
	psc relative = _camera->position();
	const psc origin = (_focusNode) ? _focusNode->worldPosition() : psc();
	
	psc relative_origin_coordinate = relative - origin;
	const glm::vec3 dir(relative_origin_coordinate.direction());
	glm::vec3 newdir = dir * distance[0];

	relative_origin_coordinate = newdir;
	relative_origin_coordinate[3] = distance[1];
	relative = relative + relative_origin_coordinate;

	relative_origin_coordinate = relative - origin;
	if (relative_origin_coordinate.vec4().x == 0.f && relative_origin_coordinate.vec4().y == 0.f && relative_origin_coordinate.vec4().z == 0.f)
		// TODO: this shouldn't be allowed to happen; a mechanism to prevent the camera to coincide with the origin is necessary (ab)
		return;

	newdir = relative_origin_coordinate.direction();

	// update only if on the same side of the origin
	if (glm::angle(newdir, dir) < 90.0f) {
		_camera->setPosition(relative);
		unlockControls();

	}
	else {
		unlockControls();
		PowerScaledScalar d2 = distance;
		d2[0] *= 0.75f;
		d2[1] *= 0.85f;
		distanceDelta(d2, iterations + 1);
	}
//	
//}
//
//void InteractionHandler::lookAt(const glm::quat &rotation) {
//	//assert(this_);
//	lockControls();
//=======
	//if (glm::angle(newdir, dir) < 90.0f)
		//_camera->setPosition(relative);
//>>>>>>> feature/interactionhandler

	//unlockControls();
}

void InteractionHandler::lookAt(const glm::quat& rotation)
{
}

//<<<<<<< HEAD
//void InteractionHandler::update(const double dt) {
//	//assert(this_);
//	// setting dt_ for use in callbacks
//	_dt = dt;
//	if (_enabled && _camera) {
//		// fetch data from joysticks
//		DeviceIdentifier::ref().update();
//
//		// update all controllers
//		for (size_t i = 0; i < _controllers.size(); ++i) {
//			_controllers[i]->update();
//		}
//	}
//}
//
//double InteractionHandler::dt() {
//	//assert(this_);
//	return _dt;
//}
//
//glm::vec3 InteractionHandler::mapToTrackball(glm::vec2 mousePos) {
//	const float RADIUS = 0.5; // Sphere radius
//	glm::vec3 out = glm::vec3(mousePos.x-0.5, -1.0*(mousePos.y-0.5), 0);
//
//	// Mapping according to Holroyds trackball
//	// Piece-wise sphere + hyperbolic sheet
//	if (out.x*out.x + out.y*out.y <= RADIUS*RADIUS/2.0) {
//		//Spherical Region
//		out.z = RADIUS*RADIUS - (out.x*out.x + out.y*out.y);
//		out.z = out.z > 0.0f ? sqrtf(out.z) : 0.0f;
//	} else { //Hyperbolic Region - for smooth z values
//		out.z = (RADIUS*RADIUS)/(2.0f*sqrt(out.x*out.x + out.y*out.y));
//	}
//
//	return glm::normalize(out);
//}
//
//glm::vec3 InteractionHandler::mapToCamera(glm::vec3 trackballPos) {
////	return glm::vec3((sgct::Engine::instance()->getActiveViewMatrix() * glm::vec4(trackballPos,0)));
//
//    //Get x,y,z axis vectors of current camera view
//	glm::vec3 currentViewYaxis = glm::normalize(_camera->lookUpVector());
//	psc viewDir = _camera->position() - _node->worldPosition();
//	glm::vec3 currentViewZaxis = glm::normalize(viewDir.vec3());
//	glm::vec3 currentViewXaxis = glm::normalize(glm::cross(currentViewYaxis, currentViewZaxis));
//
//    //mapping to camera co-ordinate
//    currentViewXaxis*=trackballPos.x;
//    currentViewYaxis*=trackballPos.y;
//    currentViewZaxis*=trackballPos.z;
//    return (currentViewXaxis + currentViewYaxis + currentViewZaxis);
//}
//
//void InteractionHandler::trackballRotate(int x, int y) {
//	// Normalize mouse coordinates to [0,1]
//	float width = static_cast<float>(sgct::Engine::instance()->getActiveXResolution());
//	float height = static_cast<float>(sgct::Engine::instance()->getActiveYResolution());
//	glm::vec2 mousePos = glm::vec2((float)x/width, (float)y/height);
//
//	mousePos = glm::clamp(mousePos, -0.5, 1.5); // Ugly fix #1: Camera position becomes NaN on mouse values outside [-0.5, 1.5]
//    //mousePos[1] = 0.5; 							// Ugly fix #2: Tempoarily only allow rotation around y
//
//	glm::vec3 curTrackballPos = mapToTrackball(mousePos);
////	LDEBUG(mousePos.x << ", " << mousePos.y << " = " << curTrackballPos.x << ", " << curTrackballPos.y << ", " << curTrackballPos.z);
//
//	// Disable movement on the first click for extra smoothness
//	if (!_isMouseBeingPressedAndHeld) {
//		_lastTrackballPos = curTrackballPos;
//		_isMouseBeingPressedAndHeld = true;
//	}
//
//	if (curTrackballPos != _lastTrackballPos) {
//		// calculate rotation angle (in radians)
//		float rotationAngle = glm::angle(curTrackballPos, _lastTrackballPos);
//		rotationAngle *= static_cast<float>(dt())*100.0f;
//
//        // Map trackballpos to camera
////		glm::vec3 trackballMappedToCamera = mapToCamera(_lastTrackballPos - curTrackballPos);
////		psc currentCamPos = camera_->getPosition();
////		glm::vec3 nextCamPos = currentCamPos.getVec3f() + trackballMappedToCamera;
////		glm::vec3 rotationAxis = glm::cross(currentCamPos.getVec3f(), nextCamPos);
//
//		glm::vec3 rotationAxis = glm::cross(_lastTrackballPos, curTrackballPos);
//		rotationAxis = glm::normalize(rotationAxis);
//		glm::quat quaternion = glm::angleAxis(rotationAngle, rotationAxis);
//
//		// Apply quaternion to camera
//		orbit(quaternion);
//
//		_lastTrackballPos = curTrackballPos;
//	}
//}
//
void InteractionHandler::keyboardCallback(int key, int action) {
    // TODO package in script
    const float speed = 2.75f;
	const float dt = static_cast<float>(_deltaTime);
	if (action == SGCT_PRESS || action == SGCT_REPEAT) {
		
	    if (key == SGCT_KEY_S) {
	        glm::vec3 euler(speed * dt, 0.0, 0.0);
	        glm::quat rot = glm::quat(euler);
	        orbitDelta(rot);
	    }
	    if (key == SGCT_KEY_W) {
	        glm::vec3 euler(-speed * dt, 0.0, 0.0);
	        glm::quat rot = glm::quat(euler);
	        orbitDelta(rot);
	    }
	    if (key == SGCT_KEY_A) {
	        glm::vec3 euler(0.0, -speed * dt, 0.0);
	        glm::quat rot = glm::quat(euler);
	        orbitDelta(rot);
	    }
	    if (key == SGCT_KEY_D) {
	        glm::vec3 euler(0.0, speed * dt, 0.0);
	        glm::quat rot = glm::quat(euler);
	        orbitDelta(rot);
	    }
		if (key == SGCT_KEY_Z) {
			Time::ref().advanceTime(sgct::Engine::instance()->getDt());
		}
		if (key == SGCT_KEY_X) {
			Time::ref().retreatTime(sgct::Engine::instance()->getDt());
		}
	    if (key == 262) {
	        glm::vec3 euler(0.0, speed * dt, 0.0);
	        glm::quat rot = glm::quat(euler);
	        rotateDelta(rot);
	    }
	    if (key == 263) {
	        glm::vec3 euler(0.0, -speed * dt, 0.0);
	        glm::quat rot = glm::quat(euler);
	        rotateDelta(rot);
	    }
	    if (key == 264) {
	        glm::vec3 euler(speed * dt, 0.0, 0.0);
	        glm::quat rot = glm::quat(euler);
	        rotateDelta(rot);
	    }
	    if (key == 265) {
	        glm::vec3 euler(-speed * dt, 0.0, 0.0);
	        glm::quat rot = glm::quat(euler);
	        rotateDelta(rot);
	    }
		if (key == SGCT_KEY_KP_SUBTRACT) {
			glm::vec2 s = OsEng.renderEngine()->camera()->scaling();
			s[1] -= 0.5f;
			OsEng.renderEngine()->camera()->setScaling(s);
		}
		if (key == SGCT_KEY_KP_ADD) {
			glm::vec2 s = OsEng.renderEngine()->camera()->scaling();
			s[1] += 0.5f;
			OsEng.renderEngine()->camera()->setScaling(s);
		}

		// iterate over key bindings
		_validKeyLua = true;
		auto ret = _keyLua.equal_range(key);
		for (auto it = ret.first; it != ret.second; ++it) {
<<<<<<< HEAD
			//OsEng.scriptEngine().runScript(it->second);
			OsEng.scriptEngine().queueScript(it->second);
=======
			OsEng.scriptEngine()->runScript(it->second);
>>>>>>> 234b46db
			if (!_validKeyLua) {
				break;
			}
		}
	}
}
//
//void InteractionHandler::mouseButtonCallback(int key, int action) {
//    //if(mouseControl_ != nullptr) {
//    //	mouseControl_->mouseButtonCallback(key,action);
//    //}
//	if (key == SGCT_MOUSE_BUTTON_LEFT && action == SGCT_PRESS)
//		_leftMouseButtonDown = true;
//	else if (key == SGCT_MOUSE_BUTTON_LEFT && action == SGCT_RELEASE) {
//		_leftMouseButtonDown = false;
//		_isMouseBeingPressedAndHeld = false;
//	}
//}
//
//void InteractionHandler::mousePositionCallback(int x, int y) {
//	if (_leftMouseButtonDown)
//		trackballRotate(x,y);
//
//    //if(mouseControl_ != nullptr) {
//    //	mouseControl_->mousePosCallback(x,y);
//    //}
//}
//
//void InteractionHandler::mouseScrollWheelCallback(int pos) {
//    //if(mouseControl_ != nullptr) {
//    //	mouseControl_->mouseScrollCallback(pos);
//    //}
//    const float speed = 4.75f;
//	const float dt = static_cast<float>(_dt);
//    if(pos < 0) {
//	    PowerScaledScalar dist(speed * dt, 0.0f);
//	    distance(dist);
//    } else if(pos > 0) {
//	    PowerScaledScalar dist(-speed * dt, 0.0f);
//	    distance(dist);
//    }
//}
//
//
void InteractionHandler::resetKeyBindings() {
	_keyLua.clear();
	_validKeyLua = false;
}

void InteractionHandler::bindKey(int key, const std::string& lua) {
	_keyLua.insert(std::make_pair(key, lua));
}

scripting::ScriptEngine::LuaLibrary InteractionHandler::luaLibrary() {
	return {
		"",
		{
			{
				"setOrigin",
				&luascriptfunctions::setOrigin,
				"string",
				"Set the camera origin node by name"
			},
			{
				"clearKeys",
				&luascriptfunctions::clearKeys,
				"",
				"Clear all key bindings"
			},
			{
				"bindKey",
				&luascriptfunctions::bindKey,
				"string, string",
				"Binds a key by name to a lua string command"
			},
			{
				"dt",
				&luascriptfunctions::dt,
				"",
				"Get current frame time"
			},
			{
				"distance",
				&luascriptfunctions::distance,
				"number",
				"Change distance to origin"
			}
		}
	};
}

//=======
void InteractionHandler::setRotation(const glm::quat& rotation)
{
	_camera->setRotation(rotation);
}

double InteractionHandler::deltaTime() const {
	return _deltaTime;
}

} // namespace interaction
//>>>>>>> feature/interactionhandler
} // namespace openspace

//
//// open space includes
//#include <ghoul/logging/logmanager.h>
//#include <openspace/interaction/interactionhandler.h>
//#include <openspace/interaction/deviceidentifier.h>
////#include <openspace/interaction/externalcontrol/randomexternalcontrol.h>
////#include <openspace/interaction/externalcontrol/joystickexternalcontrol.h>
//#include <openspace/query/query.h>
//#include <openspace/engine/openspaceengine.h>
//#include <openspace/util/powerscaledcoordinate.h>
//#include <glm/gtx/vector_angle.hpp>
//
//#include <openspace/util/time.h>
//
//#include <cassert>
//
//namespace {
//	const std::string _loggerCat = "InteractionHandler";
//}
//
//namespace openspace {
//namespace interaction {
//
//InteractionHandler::InteractionHandler()
//	: _camera(nullptr)
//	, _node(nullptr)
//	, _dt(0.0)
//	, _lastTrackballPos(0.f)
//	, _leftMouseButtonDown(false)
//	, _isMouseBeingPressedAndHeld(false)
//{
//}
//
//InteractionHandler::~InteractionHandler() {
//	//for (size_t i = 0; i < _controllers.size(); ++i) {
//	//	delete _controllers[i];
//	//}
//}
//
////void InteractionHandler::init() {
////	assert( ! this_);
////	 this_ = new InteractionHandler();
////}
////
////void InteractionHandler::deinit() {
////	assert(this_);
////	delete this_;
////	this_ = nullptr;
////}
////
////InteractionHandler& InteractionHandler::ref() {
////	assert(this_);
////    return *this_;
////}
//
////bool InteractionHandler::isInitialized() {
////	return this_ != nullptr;
////}	
//
////void InteractionHandler::connectDevices() {
////	//assert(this_);
////	assert(DeviceIdentifier::ref().isInitialized());
////
////	// for each device found
////	for(int i = 0; i < DeviceIdentifier::ref().numberOfDevices(); ++i) {
////
////        // TODO
////		//if(DeviceIdentifier::ref().type(i) == InputDevice::XBOX) {
////
////		//	// found xbox, use xbox python controller
////		//	JoystickExternalControl *joystickexcontrol = new JoystickExternalControl(RELATIVE_PATH"pyinput/Xbox.py");
////		//	joystickexcontrol->setInputDevice(i);
////		//	addExternalControl(joystickexcontrol);
////
////		//} else if(DeviceIdentifier::ref().type(i) == InputDevice::SPACENAVIGATOR) {
////
////		//	// found SpaceNavigator, use SpaceNavigator python controller
////		//	JoystickExternalControl *joystickexcontrol = new JoystickExternalControl(RELATIVE_PATH"pyinput/SpaceNavigator.py");
////		//	joystickexcontrol->setInputDevice(i);
////		//	addExternalControl(joystickexcontrol);
////		//}
////		
////	}
////}
////
////void InteractionHandler::addExternalControl(ExternalControl* controller) {
////	//assert(this_);
////	if (controller != nullptr) {
////		_controllers.push_back(controller);
////	}
////}
//
//void InteractionHandler::setCamera(Camera *camera) {
//	//assert(this_);
//	_camera = camera;
//}
//
//Camera * InteractionHandler::getCamera() const {
//	return _camera;
//}
//
//const psc InteractionHandler::getOrigin() const {
//	if(_node)
//		return _node->worldPosition();
//	return psc();
//}
//
//void InteractionHandler::lockControls() {
//	//assert(this_);
//	_cameraGuard.lock();
//}
//
//void InteractionHandler::unlockControls() {
//	//assert(this_);
//	_cameraGuard.unlock();
//}
//
//void InteractionHandler::setFocusNode(SceneGraphNode *node) {
//	//assert(this_);
//	_node = node;
//}
//
//void InteractionHandler::rotate(const glm::quat &rotation) {
//	//assert(this_);
//	lockControls();
//	_camera->rotate(rotation);
//	unlockControls();
//}
//
//void InteractionHandler::orbit(const glm::quat &rotation) {
//	//assert(this_);
//	lockControls();
//	
//	// the camera position
//	psc relative = _camera->position();
//
//	// should be changed to something more dynamic =)
//	psc origin;
//	if (_node) {
//		origin = _node->worldPosition();
//	}
//
//	psc relative_origin_coordinate = relative - origin;
//	//glm::mat4 rotation_matrix = glm::mat4_cast(glm::inverse(rotation));
//	//relative_origin_coordinate = relative_origin_coordinate.vec4() * glm::inverse(rotation);
//	relative_origin_coordinate = glm::inverse(rotation) * relative_origin_coordinate.vec4();
//	relative = relative_origin_coordinate + origin;
//
//	_camera->setPosition(relative);
//	//camera_->rotate(rotation);
//	//camera_->setRotation(glm::mat4_cast(rotation));
//
//	glm::mat4 la = glm::lookAt(_camera->position().vec3(), origin.vec3(), glm::rotate(rotation, _camera->lookUpVector()));
//	_camera->setRotation(la);
//	//camera_->setLookUpVector();
//
//	unlockControls();
//}
//
//void InteractionHandler::distance(const PowerScaledScalar &distance) {
//	//assert(this_);
//	lockControls();
//	
//	psc relative = _camera->position();
//	const psc origin = (_node) ? _node->worldPosition() : psc();
//
//	psc relative_origin_coordinate = relative - origin;
//	const glm::vec3 dir(relative_origin_coordinate.direction());
//	glm:: vec3 newdir = dir * distance[0];
//	relative_origin_coordinate = newdir;
//	relative_origin_coordinate[3] = distance[1];
//	relative = relative + relative_origin_coordinate;
//
//	relative_origin_coordinate = relative - origin;
//	newdir = relative_origin_coordinate.direction();
//
//	// update only if on the same side of the origin
//	if(glm::angle(newdir, dir) < 90.0f)
//		_camera->setPosition(relative);
//	
//	unlockControls();
//}
//
//void InteractionHandler::lookAt(const glm::quat &rotation) {
//	//assert(this_);
//	lockControls();
//
//	unlockControls();
//}
//
//void InteractionHandler::setRotation(const glm::quat &rotation) {
//	//assert(this_);
//	lockControls();
//
//	unlockControls();
//}
//
//void InteractionHandler::update(const double dt) {
//	//assert(this_);
//	// setting dt_ for use in callbacks
//	_dt = dt;
//	if (_camera) {
//		// fetch data from joysticks
//		DeviceIdentifier::ref().update();
//
//		//// update all controllers
//		//for (size_t i = 0; i < _controllers.size(); ++i) {
//		//	_controllers[i]->update();
//		//}
//	}
//}
//
//double InteractionHandler::getDt() {
//	//assert(this_);
//	return _dt;
//}
//
//glm::vec3 InteractionHandler::mapToTrackball(glm::vec2 mousePos) {
//	const float RADIUS = 0.5; // Sphere radius
//	glm::vec3 out = glm::vec3(mousePos.x-0.5, -1.0*(mousePos.y-0.5), 0);
//
//	// Mapping according to Holroyds trackball
//	// Piece-wise sphere + hyperbolic sheet
//	if (out.x*out.x + out.y*out.y <= RADIUS*RADIUS/2.0) {
//		//Spherical Region
//		out.z = RADIUS*RADIUS - (out.x*out.x + out.y*out.y);
//		out.z = out.z > 0.0 ? sqrtf(out.z) : 0.0;
//	} else { //Hyperbolic Region - for smooth z values
//		out.z = (RADIUS*RADIUS)/(2.0*sqrt(out.x*out.x + out.y*out.y));
//	}
//
//	return glm::normalize(out);
//}
//
//glm::vec3 InteractionHandler::mapToCamera(glm::vec3 trackballPos) {
////	return glm::vec3((sgct::Engine::instance()->getActiveViewMatrix() * glm::vec4(trackballPos,0)));
//
//    //Get x,y,z axis vectors of current camera view
//	glm::vec3 currentViewYaxis = glm::normalize(_camera->lookUpVector());
//	psc viewDir = _camera->position() - _node->worldPosition();
//	glm::vec3 currentViewZaxis = glm::normalize(viewDir.vec3());
//	glm::vec3 currentViewXaxis = glm::normalize(glm::cross(currentViewYaxis, currentViewZaxis));
//
//    //mapping to camera co-ordinate
//    currentViewXaxis*=trackballPos.x;
//    currentViewYaxis*=trackballPos.y;
//    currentViewZaxis*=trackballPos.z;
//    return (currentViewXaxis + currentViewYaxis + currentViewZaxis);
//}
//
//void InteractionHandler::trackballRotate(int x, int y) {
//	// Normalize mouse coordinates to [0,1]
//	float width = sgct::Engine::instance()->getActiveXResolution();
//	float height = sgct::Engine::instance()->getActiveYResolution();
//	glm::vec2 mousePos = glm::vec2((float)x/width, (float)y/height);
//
//	mousePos = glm::clamp(mousePos, -0.5, 1.5); // Ugly fix #1: Camera position becomes NaN on mouse values outside [-0.5, 1.5]
//    //mousePos[1] = 0.5; 							// Ugly fix #2: Tempoarily only allow rotation around y
//
//	glm::vec3 curTrackballPos = mapToTrackball(mousePos);
////	LDEBUG(mousePos.x << ", " << mousePos.y << " = " << curTrackballPos.x << ", " << curTrackballPos.y << ", " << curTrackballPos.z);
//
//	// Disable movement on the first click for extra smoothness
//	if (!_isMouseBeingPressedAndHeld) {
//		_lastTrackballPos = curTrackballPos;
//		_isMouseBeingPressedAndHeld = true;
//	}
//
//	if (curTrackballPos != _lastTrackballPos) {
//		// calculate rotation angle (in radians)
//		float rotationAngle = glm::angle(curTrackballPos, _lastTrackballPos);
//		rotationAngle *= getDt()*100.0f;
//
//        // Map trackballpos to camera
////		glm::vec3 trackballMappedToCamera = mapToCamera(_lastTrackballPos - curTrackballPos);
////		psc currentCamPos = camera_->getPosition();
////		glm::vec3 nextCamPos = currentCamPos.getVec3f() + trackballMappedToCamera;
////		glm::vec3 rotationAxis = glm::cross(currentCamPos.getVec3f(), nextCamPos);
//
//		glm::vec3 rotationAxis = glm::cross(_lastTrackballPos, curTrackballPos);
//		rotationAxis = glm::normalize(rotationAxis);
//		glm::quat quaternion = glm::angleAxis(rotationAngle, rotationAxis);
//
//		// Apply quaternion to camera
//		orbit(quaternion);
//
//		_lastTrackballPos = curTrackballPos;
//	}
//}
//double acc = 1;
//
//void InteractionHandler::keyboardCallback(int key, int action) {
//    // TODO package in script
//    const double speed = 2.75;
//    const double dt = getDt();
//    if(action == SGCT_PRESS || action == SGCT_REPEAT) {
//	    if (key == SGCT_KEY_S) {
//	        glm::vec3 euler(speed * dt, 0.0, 0.0);
//	        glm::quat rot = glm::quat(euler);
//	        orbit(rot);
//	    }
//	    if (key == SGCT_KEY_W) {
//	        glm::vec3 euler(-speed * dt, 0.0, 0.0);
//	        glm::quat rot = glm::quat(euler);
//	        orbit(rot);
//	    }
//	    if (key == SGCT_KEY_A) {
//	        glm::vec3 euler(0.0, -speed * dt, 0.0);
//	        glm::quat rot = glm::quat(euler);
//	        orbit(rot);
//	    }
//	    if (key == SGCT_KEY_D) {
//	        glm::vec3 euler(0.0, speed * dt, 0.0);
//	        glm::quat rot = glm::quat(euler);
//	        orbit(rot);
//	    }
//		if (key == SGCT_KEY_Q) {
//			Time::ref().advanceTime(dt);
//		}
//	    if (key == 262) {
//	        glm::vec3 euler(0.0, speed * dt, 0.0);
//	        glm::quat rot = glm::quat(euler);
//	        rotate(rot);
//	    }
//	    if (key == 263) {
//	        glm::vec3 euler(0.0, -speed * dt, 0.0);
//	        glm::quat rot = glm::quat(euler);
//	        rotate(rot);
//	    }
//	    if (key == 264) {
//	        glm::vec3 euler(speed * dt, 0.0, 0.0);
//	        glm::quat rot = glm::quat(euler);
//	        rotate(rot);
//	    }
//	    if (key == 265) {
//	        glm::vec3 euler(-speed * dt, 0.0, 0.0);
//	        glm::quat rot = glm::quat(euler);
//	        rotate(rot);
//	    }
//	    if (key == SGCT_KEY_R) {
//	        PowerScaledScalar dist(-speed * dt, 0.0);
//	        distance(dist);
//	    }
//	    if (key == SGCT_KEY_F) {
//	        PowerScaledScalar dist(speed * dt, 0.0);
//	        distance(dist);
//		}
//		if (key == SGCT_KEY_T) {
//			PowerScaledScalar dist(-speed * pow(10, 11) * dt, 0.0);
//			distance(dist);
//		}
//		if (key == SGCT_KEY_G) {
//			acc += 0.001;
//			PowerScaledScalar dist(speed * pow(10, 8 * acc) * dt, 0.0);
//			distance(dist);
//		}
//		if (key == SGCT_KEY_Y) {
//			PowerScaledScalar dist(-speed * 100.0 * dt, 6.0);
//			distance(dist);
//		}
//		if (key == SGCT_KEY_H) {
//			PowerScaledScalar dist(speed * 100.0 * dt, 6.0);
//			distance(dist);
//		}
//
//		if (key == SGCT_KEY_KP_SUBTRACT) {
//			glm::vec2 s = OsEng.renderEngine().camera()->scaling();
//			s[1] -= 0.5;
//			OsEng.renderEngine().camera()->setScaling(s);
//		}
//		if (key == SGCT_KEY_KP_ADD) {
//			glm::vec2 s = OsEng.renderEngine().camera()->scaling();
//			s[1] += 0.5;
//			OsEng.renderEngine().camera()->setScaling(s);
//		}
//	}
//    /*
//    if (key == '1') {
//        SceneGraphNode* node = getSceneGraphNode("sun");
//
//        setFocusNode(node);
//        getCamera()->setPosition(node->getWorldPosition() + psc(0.0, 0.0, 0.5, 10.0));
//        getCamera()->setCameraDirection(glm::vec3(0.0, 0.0, -1.0));
//    }
//
//    if (key == '2') {
//        SceneGraphNode* node = getSceneGraphNode("earth");
//
//        setFocusNode(node);
//        getCamera()->setPosition(node->getWorldPosition() + psc(0.0, 0.0, 1.0, 8.0));
//        getCamera()->setCameraDirection(glm::vec3(0.0, 0.0, -1.0));
//    }
//
//
//    if (key == '3') {
//        SceneGraphNode* node = getSceneGraphNode("moon");
//
//        setFocusNode(node);
//        getCamera()->setPosition(node->getWorldPosition() + psc(0.0, 0.0, 0.5, 8.0));
//        getCamera()->setCameraDirection(glm::vec3(0.0, 0.0, -1.0));
//    }
//*/
//    // std::pair <std::multimap<int,std::function<void(void)> >::iterator, std::multimap<int , std::function<void(void)> >::iterator> ret;
//    if(action == SGCT_PRESS) {
//    	auto ret = _keyCallbacks.equal_range(key);
//	    for (auto it=ret.first; it!=ret.second; ++it)
//	    	it->second();
//    }
//    
//
//}
//
//void InteractionHandler::mouseButtonCallback(int key, int action) {
//    //if(mouseControl_ != nullptr) {
//    //	mouseControl_->mouseButtonCallback(key,action);
//    //}
//	if (key == SGCT_MOUSE_BUTTON_LEFT && action == SGCT_PRESS)
//		_leftMouseButtonDown = true;
//	else if (key == SGCT_MOUSE_BUTTON_LEFT && action == SGCT_RELEASE) {
//		_leftMouseButtonDown = false;
//		_isMouseBeingPressedAndHeld = false;
//	}
//}
//
//void InteractionHandler::mousePositionCallback(int x, int y) {
//	if (_leftMouseButtonDown)
//		trackballRotate(x,y);
//
//    //if(mouseControl_ != nullptr) {
//    //	mouseControl_->mousePosCallback(x,y);
//    //}
//}
//
//void InteractionHandler::mouseScrollWheelCallback(int pos) {
//    //if(mouseControl_ != nullptr) {
//    //	mouseControl_->mouseScrollCallback(pos);
//    //}
//    const double speed = 4.75;
//    const double dt = getDt();
//    if(pos < 0) {
//	    PowerScaledScalar dist(speed * dt, 0.0);
//	    distance(dist);
//    } else if(pos > 0) {
//	    PowerScaledScalar dist(-speed * dt, 0.0);
//	    distance(dist);
//    }
//}
//
////void InteractionHandler::addKeyCallback(int key, std::function<void(void)> f) {
////	//std::map<int, std::vector<std::function<void(void)> > > _keyCallbacks;
////
////	_keyCallbacks.insert(std::make_pair(key, f));
////}
//
//} // namespace interaction
//} // namespace openspace<|MERGE_RESOLUTION|>--- conflicted
+++ resolved
@@ -855,12 +855,9 @@
 		_validKeyLua = true;
 		auto ret = _keyLua.equal_range(key);
 		for (auto it = ret.first; it != ret.second; ++it) {
-<<<<<<< HEAD
+			OsEng.scriptEngine()->runScript(it->second);
 			//OsEng.scriptEngine().runScript(it->second);
 			OsEng.scriptEngine().queueScript(it->second);
-=======
-			OsEng.scriptEngine()->runScript(it->second);
->>>>>>> 234b46db
 			if (!_validKeyLua) {
 				break;
 			}
