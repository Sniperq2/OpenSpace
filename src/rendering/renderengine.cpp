--- conflicted
+++ resolved
@@ -532,14 +532,9 @@
         else {
             _camera->sgctInternal.setViewMatrix(viewMatrix * sceneMatrix);
         }
-        _camera->sgctInternal.setProjectionMatrix(projectionMatrix);
-    }
-<<<<<<< HEAD
-    
-=======
+    }
     _camera->sgctInternal.setProjectionMatrix(projectionMatrix);
 
->>>>>>> afa1d6d3
     bool masterEnabled = wrapper.isMaster() ? !_disableMasterRendering : true;
     if (masterEnabled && !wrapper.isGuiWindow() && _globalBlackOutFactor > 0.f) {
         _renderer->render(_globalBlackOutFactor, _performanceManager != nullptr);
