--- conflicted
+++ resolved
@@ -144,17 +144,12 @@
 }
 
 bool RenderEngine::deinitialize() {
-<<<<<<< HEAD
 	for (auto screenspacerenderable : _screenSpaceRenderables) {
 		screenspacerenderable->deinitialize();
 	}
 
 	_sceneGraph->clearSceneGraph();
 	return true;
-=======
-    _sceneGraph->clearSceneGraph();
-    return true;
->>>>>>> 248014b6
 }
 
 void RenderEngine::setRendererFromString(const std::string& renderingMethod) {
@@ -222,12 +217,7 @@
   
     ghoul::io::TextureReader::ref().addReader(std::make_shared<ghoul::io::TextureReaderCMAP>());
 
-<<<<<<< HEAD
-	return true;
-=======
-
     return true;
->>>>>>> 248014b6
 }
 
 bool RenderEngine::initializeGL() {
@@ -386,7 +376,6 @@
         }
     }
 
-<<<<<<< HEAD
 	if(!_deletedScreenSpaceRenderables.empty())
 		_deletedScreenSpaceRenderables.clear(); 
 	
@@ -398,13 +387,6 @@
 	//if (const SceneGraphNode* node = OsEng.ref().interactionHandler().focusNode()){
 		//node->updateCamera(_mainCamera);
 	//}
-=======
-    //Allow focus node to update camera (enables camera-following)
-    //FIX LATER: THIS CAUSES MASTER NODE TO BE ONE FRAME AHEAD OF SLAVES
-    //if (const SceneGraphNode* node = OsEng.ref().interactionHandler().focusNode()){
-        //node->updateCamera(_mainCamera);
-    //}
->>>>>>> 248014b6
 
 }
 
@@ -415,8 +397,7 @@
 
     if (!(OsEng.isMaster() && _disableMasterRendering)) {
         _renderer->render(_globalBlackOutFactor, _doPerformanceMeasurements);
-<<<<<<< HEAD
-	}
+    }
 
 	// Print some useful information on the master viewport
 	if (OsEng.isMaster() && OsEng.windowWrapper().isSimpleRendering()) {
@@ -432,19 +413,6 @@
 		if(screenSpaceRenderable->isEnabled())
 			screenSpaceRenderable->render();
 	}
-=======
-    }
-
-    // Print some useful information on the master viewport
-    if (OsEng.isMaster() && OsEng.windowWrapper().isSimpleRendering()) {
-        if (_showInfo) {
-            renderInformation();
-        }
-        if (_showLog) {
-            renderScreenLog();
-        }
-    }
->>>>>>> 248014b6
 }
 
 void RenderEngine::postDraw() {
@@ -628,12 +596,7 @@
         _renderer->deinitialize();
     }
 
-<<<<<<< HEAD
-
-	_renderer = std::move(renderer);
-=======
     _renderer = std::move(renderer);
->>>>>>> 248014b6
     _renderer->setResolution(res);
     _renderer->initialize();
     _renderer->setCamera(_mainCamera);
