/*****************************************************************************************
 *                                                                                       *
 * OpenSpace                                                                             *
 *                                                                                       *
 * Copyright (c) 2014-2016                                                               *
 *                                                                                       *
 * Permission is hereby granted, free of charge, to any person obtaining a copy of this  *
 * software and associated documentation files (the "Software"), to deal in the Software *
 * without restriction, including without limitation the rights to use, copy, modify,    *
 * merge, publish, distribute, sublicense, and/or sell copies of the Software, and to    *
 * permit persons to whom the Software is furnished to do so, subject to the following   *
 * conditions:                                                                           *
 *                                                                                       *
 * The above copyright notice and this permission notice shall be included in all copies *
 * or substantial portions of the Software.                                              *
 *                                                                                       *
 * THE SOFTWARE IS PROVIDED "AS IS", WITHOUT WARRANTY OF ANY KIND, EXPRESS OR IMPLIED,   *
 * INCLUDING BUT NOT LIMITED TO THE WARRANTIES OF MERCHANTABILITY, FITNESS FOR A         *
 * PARTICULAR PURPOSE AND NONINFRINGEMENT. IN NO EVENT SHALL THE AUTHORS OR COPYRIGHT    *
 * HOLDERS BE LIABLE FOR ANY CLAIM, DAMAGES OR OTHER LIABILITY, WHETHER IN AN ACTION OF  *
 * CONTRACT, TORT OR OTHERWISE, ARISING FROM, OUT OF OR IN CONNECTION WITH THE SOFTWARE  *
 * OR THE USE OR OTHER DEALINGS IN THE SOFTWARE.                                         *
 ****************************************************************************************/

// open space includes
#include <openspace/rendering/renderable.h>
#include <openspace/util/factorymanager.h>
#include <openspace/util/updatestructures.h>
#include <openspace/util/spicemanager.h>
#include <openspace/scene/scenegraphnode.h>

// ghoul
#include <ghoul/misc/dictionary.h>
#include <ghoul/filesystem/filesystem.h>
#include <ghoul/opengl/programobject.h>
#include <ghoul/misc/assert.h>

namespace {
    const std::string _loggerCat = "Renderable";
    const std::string keyBody = "Body";
    const std::string keyStart = "StartTime";
    const std::string keyEnd = "EndTime";
    const std::string KeyType = "Type";
}

namespace openspace {

Renderable* Renderable::createFromDictionary(const ghoul::Dictionary& dictionary) {
    // The name is passed down from the SceneGraphNode
    std::string name;
    bool success = dictionary.getValue(SceneGraphNode::KeyName, name);
    assert(success);

    std::string renderableType;
    success = dictionary.getValue(KeyType, renderableType);
    if (!success) {
        LERROR("Renderable '" << name << "' did not have key '" << KeyType << "'");
        return nullptr;
    }

    ghoul::TemplateFactory<Renderable>* factory
          = FactoryManager::ref().factory<Renderable>();
    Renderable* result = factory->create(renderableType, dictionary);
    if (result == nullptr) {
        LERROR("Failed to create a Renderable object of type '" << renderableType << "'");
        return nullptr;
    }

    return result;
}

Renderable::Renderable(const ghoul::Dictionary& dictionary)
    : _enabled("enabled", "Is Enabled", true)
    , _startTime("")
    , _endTime("")
    , _targetBody("")
    , _hasBody(false)
    , _hasTimeInterval(false)
{
    setName("renderable");
#ifndef NDEBUG
    std::string name;
    ghoul_assert(dictionary.getValue(SceneGraphNode::KeyName, name),
                 "Scenegraphnode need to specify '" << SceneGraphNode::KeyName
        << "' because renderables is going to use this for debugging!");
#endif
    dictionary.getValue(keyStart, _startTime);
    dictionary.getValue(keyEnd, _endTime);

<<<<<<< HEAD
=======
    dictionary.getValue(keyStart, _startTime);
    dictionary.getValue(keyEnd, _endTime);

>>>>>>> 48a9aa3b
    if (_startTime != "" && _endTime != "")
        _hasTimeInterval = true;

    addProperty(_enabled);
}

Renderable::~Renderable() {
}

void Renderable::setBoundingSphere(const PowerScaledScalar& boundingSphere)
{
    boundingSphere_ = boundingSphere;
}

const PowerScaledScalar& Renderable::getBoundingSphere()
{
    return boundingSphere_;
}

void Renderable::update(const UpdateData&)
{
}

void Renderable::render(const RenderData& data, RendererTasks& tasks)
{
    (void) tasks;
    render(data);
}

void Renderable::render(const RenderData& data)
{
}

void Renderable::setPscUniforms(
    ghoul::opengl::ProgramObject& program, 
    const Camera& camera,
    const PowerScaledCoordinate& position) 
{
    program.setUniform("campos", camera.position().vec4());
    program.setUniform("objpos", position.vec4());
    program.setUniform("camrot", camera.viewRotationMatrix());
    program.setUniform("scaling", camera.scaling());
}

bool Renderable::isVisible() const {
    return _enabled;
}

bool Renderable::hasTimeInterval() {
    return _hasTimeInterval;
}

bool Renderable::hasBody() {
    return _hasBody;
}

bool Renderable::getInterval(double& start, double& end) {
    if (_startTime != "" && _endTime != "") {
        start = SpiceManager::ref().ephemerisTimeFromDate(_startTime);
        end = SpiceManager::ref().ephemerisTimeFromDate(_endTime);
        return true;
    }
    else
        return false;
}

bool Renderable::getBody(std::string& body) {
    if (_hasBody) {
        body = _targetBody;
        return true;
    }
    else
        return false;
}

void Renderable::setBody(std::string& body) {
    _targetBody = body;
    _hasBody = true;
}

bool Renderable::isReady() const {
    return true;
}

bool Renderable::isEnabled() const {
    return _enabled;
}

void Renderable::onEnabledChange(std::function<void(bool)> callback) {
    _enabled.onChange([=] () {
            callback(isEnabled());
    });
}

}  // namespace openspace<|MERGE_RESOLUTION|>--- conflicted
+++ resolved
@@ -84,15 +84,10 @@
                  "Scenegraphnode need to specify '" << SceneGraphNode::KeyName
         << "' because renderables is going to use this for debugging!");
 #endif
+
     dictionary.getValue(keyStart, _startTime);
     dictionary.getValue(keyEnd, _endTime);
 
-<<<<<<< HEAD
-=======
-    dictionary.getValue(keyStart, _startTime);
-    dictionary.getValue(keyEnd, _endTime);
-
->>>>>>> 48a9aa3b
     if (_startTime != "" && _endTime != "")
         _hasTimeInterval = true;
 
