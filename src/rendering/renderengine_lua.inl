--- conflicted
+++ resolved
@@ -64,13 +64,8 @@
 	const int type = lua_type(L, -1);
     if (type != LUA_TSTRING)
         return luaL_error(L, "Expected argument of type 'bool'");
-<<<<<<< HEAD
-	bool b = lua_toboolean(L, -1) != 0;
-	OsEng.renderEngine().toggleVisualizeABuffer(b);
-=======
     std::string r = lua_tostring(L, -1);
-    OsEng.renderEngine()->setRendererFromString(r);
->>>>>>> 35765881
+    OsEng.renderEngine().setRendererFromString(r);
 	return 0;
 }
 
