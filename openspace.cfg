--- conflicted
+++ resolved
@@ -45,12 +45,8 @@
 
 -- Sets the scene that is to be loaded by OpenSpace. A scene file is a description
 -- of all entities that will be visible during an instance of OpenSpace
-<<<<<<< HEAD
-
---Asset = "default"
-=======
-Asset = "default"
->>>>>>> 9c34a55e
+
+-- Asset = "default"
 -- Asset = "default_full"
 -- Asset = "newhorizons"
 -- Asset = "rosetta"
