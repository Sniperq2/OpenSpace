-- The configuration has an implict
-- require('scripts/configuration_helper.lua')
-- which defines helper functions useful to customize the configuration

-- Variable: SGCTConfig
-- Determines which SGCT configuration file is loaded, that is, if there
-- rendering occurs in a single window, a fisheye projection,
-- or a dome cluster system

-- A regular 1280x720 window
<<<<<<< HEAD
-- SGCTConfig = sgct.config.single{}

-- A regular 1920x1080 window
 SGCTConfig = sgct.config.single{1920, 1080}
-- SGCTConfig = sgct.config.single{1920, 1080, vsync=true, refreshRate=30, border=false}

=======
SGCTConfig = sgct.config.single{vsync=false}
-- A regular 1920x1080 window
-- SGCTConfig = sgct.config.single{1920, 1080}
>>>>>>> cc7c0092
-- A windowed 1920x1080 fullscreen
-- SGCTConfig = sgct.config.single{1920, 1080, border=false, windowPos={0,0}}
-- A 1k fisheye rendering
-- SGCTConfig = sgct.config.fisheye{1024, 1024}
-- A 4k fisheye rendering in a 1024x1024 window
-- SGCTConfig = sgct.config.fisheye{1024, 1024, res={4096, 4096}, quality="2k", tilt=27}
-- Streaming OpenSpace via Spout to OBS
-- SGCTConfig = sgct.config.single{2560, 1440, shared=true, name="WV_OBS_SPOUT1"}

<<<<<<< HEAD
-- A side-by-side test of mutiple viewport (also with different eyes)
-- SGCTConfig = "${CONFIG}/single_sbs_stereo.xml"

-- Spout exit
-- SGCTConfig = "${CONFIG}/spout_output.xml"

-- VR support only if compiled from source with OpenVR
-- SGCTConfig = "${CONFIG}/openvr_oculusRiftCv1.xml"
-- SGCTConfig = "${CONFIG}/openvr_htcVive.xml"


-- Sets the scene that is to be loaded by OpenSpace. A scene file is a description
-- of all entities that will be visible during an instance of OpenSpace
-- Asset = "default"
-- Asset = "asteroids"
-- Asset = "default_full"
-- Asset = "newhorizons"
-- Asset = "rosetta"
-- Asset = "osirisrex"
-- Asset = "voyager"
-- Asset = "gaia"
-- Asset = "juno"
-- Asset = "messenger"
-- Asset = "insight"
-- Asset = "apollo8"
-- Asset = "apollo_sites"
-- Asset = "touch"
-- Asset = "dawn"
   Asset = "bastille-mas-model"
-- Asset = "mars"

-- Sets the profile that should be loaded by OpenSpace.  Profiles are going to replace
-- assets in a future versions and shouldn't be used at the same time as the 'Asset'
-- setting above
-- Profile = "apollo_sites"
-- Profile = "apollo8"
-- Profile = "asteroids"
-- Profile = "dawn"
-- Profile = "default"
=======
--for more details about sgct configuration options see:
-- http://wiki.openspaceproject.com/docs/users/configfile

-- To use a sgct configuration file set the variable like below
-- SGCTConfig = "${CONFIG}/single_gui.xml"
-- In the config/ folder we provide the some predefined files which you can modify.
-- fullscreen1080.xml: fullscreen window at 1920x1080
-- gui_projector.xml: one window for the gui and a second fullscreen window for rendering
--  on the second monitor
-- openvr_htcVive.xml: window for VR on HTC Vive, only works if OpenSpace is compiled
--  custom with the openvr support
-- openvr_oculusRiftCv1.xml: window for VR on Oculus Rift, only works if OpenSpace is
--  compiled custom with the openvr support
-- single.xml: regular window
-- single_fisheye.xml: regular window with fisheye rendering
-- single_fisheye_gui.xml: one window for the gui, one window for fisheye rendering
-- single_gui.xml: one window for the gui, one window for rendering
-- single_sbs_stereo.xml: one window with side by side rendering for stereo/3d support
-- single_two_win.xml: two windows with gui and rendering
-- spherical_mirror.xml: one window with a spherical mirror rendering
-- spherical_mirror_gui.xml: one window for the gui, and one window with a spherical
-- mirror rendering
-- spout_out.xml: a window where the rendering is sent to spout instead of the display
-- two_nodes.xml: a configuration for running two instances of openspace, used for
--  multiple projection systems

-- Variable: Profile
-- Sets the profile that should be loaded by OpenSpace.
Profile = "default"
>>>>>>> cc7c0092
-- Profile = "default_full"
-- Profile = "gaia"
-- Profile = "insight"
-- Profile = "juno"
-- Profile = "mars"
-- Profile = "messenger"
-- Profile = "newhorizons"
-- Profile = "osirisrex"
-- Profile = "rosetta"
-- Profile = "touch"
-- Profile = "voyager"

-- These are profiles that are set to "read-only"
ReadOnlyProfiles = {
    "apollo",
    "asteroids",
    "dawn",
    "default",
    "default_full",
    "gaia",
    "insight",
    "juno",
    "mars",
    "messenger",
    "newhorizons",
    "osirisrex",
    "rosetta",
    "touch",
    "voyager"
}

-- These scripts are executed after the initialization of each scene, thus making
-- it possible to have global overrides to default values or execute other scripts
-- regardless of the scene that is loaded
GlobalCustomizationScripts = {
    "${SCRIPTS}/customization.lua"
}

-- Use these paths if you want to put items outside of
-- the main OpenSpace folder. Typically SYNC
Paths = {
    DATA = "${BASE}/data",
    ASSETS = "${DATA}/assets",
    PROFILES = "${DATA}/profiles",
    FONTS = "${DATA}/fonts",
    TASKS = "${DATA}/tasks",
    SYNC = "${BASE}/sync",
    SCREENSHOTS = "${BASE}/screenshots",
    WEB = "${DATA}/web",
    RECORDINGS = "${BASE}/recordings",
    CACHE = "${BASE}/cache",
    CONFIG = "${BASE}/config",
    DOCUMENTATION = "${BASE}/documentation",
    LOGS = "${BASE}/logs",
    MODULES = "${BASE}/modules",
    SCRIPTS = "${BASE}/scripts",
    SHADERS = "${BASE}/shaders",
    TEMPORARY = "${BASE}/temp"
}

ModuleConfigurations = {
    GlobeBrowsing = {
        WMSCacheEnabled = false,
        -- OfflineMode = true,
        -- NoWarning = true,
        WMSCacheLocation = "${BASE}/cache_gdal",
        WMSCacheSize = 1024, -- in megabytes PER DATASET
        TileCacheSize = 2048 -- for all globes (CPU and GPU memory)
    },
    Sync = {
        SynchronizationRoot = "${SYNC}",
        HttpSynchronizationRepositories = {
            "http://data.openspaceproject.com/request"
            -- "http://openspace.sci.utah.edu/request"
        }
    },
    Server = {
        AllowAddresses = { "127.0.0.1", "localhost" },
        Interfaces = {
            {
                Type = "TcpSocket",
                Identifier = "DefaultTcpSocketInterface",
                Port = 4681,
                Enabled = true,
                DefaultAccess = "Deny",
                RequirePasswordAddresses = {},
                Password = ""
            },
            {
                Type = "WebSocket",
                Identifier = "DefaultWebSocketInterface",
                Port = 4682,
                Enabled = true,
                DefaultAccess = "Deny",
                RequirePasswordAddresses = {},
                Password = ""
            }
        }
    },
    WebBrowser = {
        Enabled = true
    },
    WebGui = {
        Address = "localhost",
        HttpPort = 4680,
        WebSocketInterface = "DefaultWebSocketInterface"
    },
    CefWebGui = {
        -- GuiScale = 2.0,
        Enabled = true,
        Visible = true
    },
    Space = {
        ShowExceptions = false
    }
}

Fonts = {
    Mono = "${FONTS}/Bitstream-Vera-Sans-Mono/VeraMono.ttf",
    Light = "${FONTS}/Roboto/Roboto-Regular.ttf",
    Console = "${FONTS}/Inconsolata/Inconsolata-Regular.ttf",
    Loading = "${FONTS}/Roboto/Roboto-Regular.ttf"
}

Logging = {
    LogDir = "${LOGS}",
    -- LogLevel = "Trace",
    LogLevel = "Debug",
    ImmediateFlush = true,
    Logs = {
        { Type = "html", File = "${LOGS}/log.html", Append = false }
    },
    CapabilitiesVerbosity = "Full"
}
ScriptLog = "${LOGS}/ScriptLog.txt"

Documentation = {
    Path = "${DOCUMENTATION}/"
}

VersionCheckUrl = "http://data.openspaceproject.com/latest-version"

UseMultithreadedInitialization = true
LoadingScreen = {
    ShowMessage = true,
    ShowNodeNames = true,
    ShowProgressbar = false
}
CheckOpenGLState = false
LogEachOpenGLCall = false

ShutdownCountdown = 3
ScreenshotUseDate = true
BypassLauncher = false

-- OnScreenTextScaling = "framebuffer"
-- PerSceneCache = true
-- DisableRenderingOnMaster = true
-- DisableInGameConsole = true

GlobalRotation = { 0.0, 0.0, 0.0 }
MasterRotation = { 0.0, 0.0, 0.0 }
ScreenSpaceRotation = { 0.0, 0.0, 0.0 }

RenderingMethod = "Framebuffer"
OpenGLDebugContext = {
   Activate = false,
   FilterIdentifier = {
       { Type = "Other", Source = "API", Identifier = 131185 },
--      Buffer performance warning: "copied/moved from VIDEO memory to HOST memory"
       { Type = "Performance", Source = "API", Identifier = 131186 },
--      API_ID_LINE_WIDTH deprecated behavior warning has been generated
       { Type = "Deprecated", Source = "API", Identifier = 7 }
   },
-- FilterSeverity = { }
}<|MERGE_RESOLUTION|>--- conflicted
+++ resolved
@@ -8,18 +8,9 @@
 -- or a dome cluster system
 
 -- A regular 1280x720 window
-<<<<<<< HEAD
--- SGCTConfig = sgct.config.single{}
-
--- A regular 1920x1080 window
- SGCTConfig = sgct.config.single{1920, 1080}
--- SGCTConfig = sgct.config.single{1920, 1080, vsync=true, refreshRate=30, border=false}
-
-=======
 SGCTConfig = sgct.config.single{vsync=false}
 -- A regular 1920x1080 window
 -- SGCTConfig = sgct.config.single{1920, 1080}
->>>>>>> cc7c0092
 -- A windowed 1920x1080 fullscreen
 -- SGCTConfig = sgct.config.single{1920, 1080, border=false, windowPos={0,0}}
 -- A 1k fisheye rendering
@@ -29,47 +20,6 @@
 -- Streaming OpenSpace via Spout to OBS
 -- SGCTConfig = sgct.config.single{2560, 1440, shared=true, name="WV_OBS_SPOUT1"}
 
-<<<<<<< HEAD
--- A side-by-side test of mutiple viewport (also with different eyes)
--- SGCTConfig = "${CONFIG}/single_sbs_stereo.xml"
-
--- Spout exit
--- SGCTConfig = "${CONFIG}/spout_output.xml"
-
--- VR support only if compiled from source with OpenVR
--- SGCTConfig = "${CONFIG}/openvr_oculusRiftCv1.xml"
--- SGCTConfig = "${CONFIG}/openvr_htcVive.xml"
-
-
--- Sets the scene that is to be loaded by OpenSpace. A scene file is a description
--- of all entities that will be visible during an instance of OpenSpace
--- Asset = "default"
--- Asset = "asteroids"
--- Asset = "default_full"
--- Asset = "newhorizons"
--- Asset = "rosetta"
--- Asset = "osirisrex"
--- Asset = "voyager"
--- Asset = "gaia"
--- Asset = "juno"
--- Asset = "messenger"
--- Asset = "insight"
--- Asset = "apollo8"
--- Asset = "apollo_sites"
--- Asset = "touch"
--- Asset = "dawn"
-   Asset = "bastille-mas-model"
--- Asset = "mars"
-
--- Sets the profile that should be loaded by OpenSpace.  Profiles are going to replace
--- assets in a future versions and shouldn't be used at the same time as the 'Asset'
--- setting above
--- Profile = "apollo_sites"
--- Profile = "apollo8"
--- Profile = "asteroids"
--- Profile = "dawn"
--- Profile = "default"
-=======
 --for more details about sgct configuration options see:
 -- http://wiki.openspaceproject.com/docs/users/configfile
 
@@ -99,7 +49,6 @@
 -- Variable: Profile
 -- Sets the profile that should be loaded by OpenSpace.
 Profile = "default"
->>>>>>> cc7c0092
 -- Profile = "default_full"
 -- Profile = "gaia"
 -- Profile = "insight"
