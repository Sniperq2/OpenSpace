--- conflicted
+++ resolved
@@ -7,20 +7,16 @@
     -- occurs in a single window, a fisheye projection, or a dome cluster system
 
     -- A regular 1280x720 window
-    SGCTConfig = sgct.config.single{1280, 720},
-    -- SGCTConfig = sgct.config.single{1280, 720, scene={orientation = { yaw = 120, pitch = 15, roll = 0.0 }}},
-     --SGCTConfig = "${CONFIG}/single_two_win.xml",
-
-    --SGCTConfig = "${CONFIG}/spout_output.xml",
+    SGCTConfig = sgct.config.single{},
 
     -- A regular 1920x1080 window
-    --SGCTConfig = sgct.config.single{1920, 1080},
+    -- SGCTConfig = sgct.config.single{1920, 1080},
     
     -- A windowed 1920x1080 fullscreen
     -- SGCTConfig = sgct.config.single{1920, 1080, border=false, windowPos={0,0}, shared=true, name="WV_OBS_SPOUT1"},
 
     -- A 1k fisheye rendering
-    --SGCTConfig = sgct.config.fisheye{1024, 1024},
+    -- SGCTConfig = sgct.config.fisheye{1024, 1024},
 
     -- A 4k fisheye rendering in a 1024x1024 window
     -- SGCTConfig = sgct.config.fisheye{1024, 1024, res={4096, 4096}, quality="2k", tilt=27},
@@ -33,15 +29,6 @@
 
     -- Sets the scene that is to be loaded by OpenSpace. A scene file is a description
     -- of all entities that will be visible during an instance of OpenSpace
-<<<<<<< HEAD
-=======
-    Scene = "${SCENE}/default.scene",
-    -- Scene = "${SCENE}/newhorizons.scene",
-    -- Scene = "${SCENE}/rosetta.scene",
-    -- Scene = "${SCENE}/osirisrex.scene",
-    -- Scene = "${SCENE}/satellites.scene",
-    -- Scene = "${SCENE}/voyager.scene",
->>>>>>> a9661f68
 
     Asset = "default",
     -- Asset = "newhorizons",
@@ -83,7 +70,6 @@
         LogDir = "${LOGS}",
         -- LogLevel = "Trace",
         LogLevel = "Debug",
-        --LogLevel = "None",
         ImmediateFlush = true,
         Logs = {
             { Type = "html", File = "${LOGS}/log.html", Append = false }
