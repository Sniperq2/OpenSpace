--- conflicted
+++ resolved
@@ -22,13 +22,8 @@
  * OR THE USE OR OTHER DEALINGS IN THE SOFTWARE.                                         *
  ****************************************************************************************/
 
-<<<<<<< HEAD
 #include "gtest/gtest.h"
-
 #include <openspace/util/concurrentqueue.h>
-=======
-#include <modules/globebrowsing/other/concurrentqueue.h>
->>>>>>> 52b257a6
 
 #define _USE_MATH_DEFINES
 #include <math.h>
